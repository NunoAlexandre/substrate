--- conflicted
+++ resolved
@@ -12,17 +12,10 @@
 primitives = { package = "sp-core", path= "../../core" }
 inherents = { package = "sp-inherents", path = "../../inherents" }
 futures = { version = "0.3.1", features = ["thread-pool"] }
-<<<<<<< HEAD
-futures-timer = "0.4.0"
+wasm-timer = "0.2.0"
 rstd = { package = "sp-std", path = "../../sr-std" }
 runtime_version = { package = "sp-version", path = "../../sr-version" }
 sp-runtime = {  path = "../../sr-primitives" }
-=======
-wasm-timer = "0.2.0"
-rstd = { package = "sr-std", path = "../../sr-std" }
-runtime_version = { package = "sr-version", path = "../../sr-version" }
-sr-primitives = {  path = "../../sr-primitives" }
->>>>>>> 2ff5a08b
 codec = { package = "parity-scale-codec", version = "1.0.0", features = ["derive"] }
 parking_lot = "0.9.0"
 
