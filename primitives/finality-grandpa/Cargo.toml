[package]
name = "sp-finality-grandpa"
version = "2.0.0"
authors = ["Parity Technologies <admin@parity.io>"]
edition = "2018"

[dependencies]
app-crypto = { package = "sc-application-crypto", path = "../application-crypto", default-features = false }
codec = { package = "parity-scale-codec", version = "1.0.0", default-features = false, features = ["derive"] }
<<<<<<< HEAD
grandpa = { package = "finality-grandpa", version = "0.10.1", default-features = false, features = ["derive-codec"] }
log = { version = "0.4.8", optional = true }
primitives = { package = "substrate-primitives", path = "../../primitives/core", optional = true }
rstd = { package = "sr-std", path = "../sr-std", default-features = false }
=======
sp-std = { path = "../std", default-features = false }
>>>>>>> 2b80f06b
serde = { version = "1.0.101", optional = true, features = ["derive"] }
sp-api = { path = "../sr-api", default-features = false }
sp-runtime = { path = "../runtime", default-features = false }

[features]
default = ["std"]
std = [
	"app-crypto/std",
	"codec/std",
<<<<<<< HEAD
	"grandpa/std",
	"log",
	"primitives",
	"rstd/std",
=======
	"sp-std/std",
>>>>>>> 2b80f06b
	"serde",
	"sp-api/std",
	"sp-runtime/std",
]<|MERGE_RESOLUTION|>--- conflicted
+++ resolved
@@ -7,16 +7,12 @@
 [dependencies]
 app-crypto = { package = "sc-application-crypto", path = "../application-crypto", default-features = false }
 codec = { package = "parity-scale-codec", version = "1.0.0", default-features = false, features = ["derive"] }
-<<<<<<< HEAD
 grandpa = { package = "finality-grandpa", version = "0.10.1", default-features = false, features = ["derive-codec"] }
 log = { version = "0.4.8", optional = true }
-primitives = { package = "substrate-primitives", path = "../../primitives/core", optional = true }
-rstd = { package = "sr-std", path = "../sr-std", default-features = false }
-=======
 sp-std = { path = "../std", default-features = false }
->>>>>>> 2b80f06b
 serde = { version = "1.0.101", optional = true, features = ["derive"] }
 sp-api = { path = "../sr-api", default-features = false }
+sp-core = { path = "../core", default-features = false }
 sp-runtime = { path = "../runtime", default-features = false }
 
 [features]
@@ -24,15 +20,11 @@
 std = [
 	"app-crypto/std",
 	"codec/std",
-<<<<<<< HEAD
 	"grandpa/std",
 	"log",
-	"primitives",
-	"rstd/std",
-=======
 	"sp-std/std",
->>>>>>> 2b80f06b
 	"serde",
 	"sp-api/std",
+	"sp-core/std",
 	"sp-runtime/std",
 ]