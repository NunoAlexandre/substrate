--- conflicted
+++ resolved
@@ -24,15 +24,9 @@
 
 #[cfg(any(test, feature = "migrate"))]
 mod inner {
-<<<<<<< HEAD
 	use crate::{Store, Module, Trait, ValidatorInfoForEra, SessionInterface};
-	use support::{StorageLinkedMap, StorageValue, StorageMap, StoragePrefixedMap};
-	use sp_std::{vec, vec::Vec};
-=======
-	use crate::{Store, Module, Trait};
-	use frame_support::{StorageLinkedMap, StorageValue};
+	use frame_support::{StorageLinkedMap, StorageValue, StorageMap, StoragePrefixedMap};
 	use sp_std::vec::Vec;
->>>>>>> 40a16efe
 	use super::{CURRENT_VERSION, VersionNumber};
 
 	// the minimum supported version of the migration logic.
