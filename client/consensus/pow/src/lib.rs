--- conflicted
+++ resolved
@@ -595,12 +595,7 @@
 			continue 'outer
 		}
 
-<<<<<<< HEAD
-		let mut proposer = env.init(&best_header)
-=======
-		let mut aux = PowAux::read(client, &best_hash)?;
 		let mut proposer = futures::executor::block_on(env.init(&best_header))
->>>>>>> 8e986433
 			.map_err(|e| Error::Environment(format!("{:?}", e)))?;
 
 		let inherent_data = inherent_data_providers
