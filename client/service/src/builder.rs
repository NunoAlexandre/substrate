// Copyright 2017-2020 Parity Technologies (UK) Ltd.
// This file is part of Substrate.

// Substrate is free software: you can redistribute it and/or modify
// it under the terms of the GNU General Public License as published by
// the Free Software Foundation, either version 3 of the License, or
// (at your option) any later version.

// Substrate is distributed in the hope that it will be useful,
// but WITHOUT ANY WARRANTY; without even the implied warranty of
// MERCHANTABILITY or FITNESS FOR A PARTICULAR PURPOSE.  See the
// GNU General Public License for more details.

// You should have received a copy of the GNU General Public License
// along with Substrate.  If not, see <http://www.gnu.org/licenses/>.

use crate::{Service, NetworkStatus, NetworkState, error::Error, DEFAULT_PROTOCOL_ID};
use crate::{SpawnTaskHandle, start_rpc_servers, build_network_future, TransactionPoolAdapter};
use crate::status_sinks;
use crate::config::{Configuration, DatabaseConfig, KeystoreConfig};
use sc_client_api::{
	self,
	BlockchainEvents,
	backend::RemoteBackend, light::RemoteBlockchain,
	execution_extensions::ExtensionsFactory,
};
use sc_client::Client;
use sc_chain_spec::{RuntimeGenesis, Extension};
use sp_consensus::import_queue::ImportQueue;
use futures::{
	Future, FutureExt, StreamExt,
	channel::mpsc,
	future::{select, ready}
};
use sc_keystore::{Store as Keystore};
use log::{info, warn, error};
use sc_network::{FinalityProofProvider, OnDemand, NetworkService, NetworkStateInfo};
use sc_network::{config::BoxFinalityProofRequestBuilder, specialization::NetworkSpecialization};
use parking_lot::{Mutex, RwLock};
use sp_runtime::generic::BlockId;
use sp_runtime::traits::{
	Block as BlockT, NumberFor, SaturatedConversion, HasherFor,
};
use sp_api::ProvideRuntimeApi;
use sc_executor::{NativeExecutor, NativeExecutionDispatch};
use std::{
	io::{Read, Write, Seek},
	marker::PhantomData, sync::Arc, time::SystemTime, pin::Pin
};
use sysinfo::{get_current_pid, ProcessExt, System, SystemExt};
use sc_telemetry::{telemetry, SUBSTRATE_INFO};
use sp_transaction_pool::MaintainedTransactionPool;
use sp_blockchain;
use grafana_data_source::{self, record_metrics};

/// Aggregator for the components required to build a service.
///
/// # Usage
///
/// Call [`ServiceBuilder::new_full`] or [`ServiceBuilder::new_light`], then call the various
/// `with_` methods to add the required components that you built yourself:
///
/// - [`with_select_chain`](ServiceBuilder::with_select_chain)
/// - [`with_import_queue`](ServiceBuilder::with_import_queue)
/// - [`with_network_protocol`](ServiceBuilder::with_network_protocol)
/// - [`with_finality_proof_provider`](ServiceBuilder::with_finality_proof_provider)
/// - [`with_transaction_pool`](ServiceBuilder::with_transaction_pool)
///
/// After this is done, call [`build`](ServiceBuilder::build) to construct the service.
///
/// The order in which the `with_*` methods are called doesn't matter, as the correct binding of
/// generics is done when you call `build`.
///
pub struct ServiceBuilder<TBl, TRtApi, TCfg, TGen, TCSExt, TCl, TFchr, TSc, TImpQu, TFprb, TFpp,
	TNetP, TExPool, TRpc, Backend>
{
	config: Configuration<TCfg, TGen, TCSExt>,
	pub (crate) client: Arc<TCl>,
	backend: Arc<Backend>,
	keystore: Arc<RwLock<Keystore>>,
	fetcher: Option<TFchr>,
	select_chain: Option<TSc>,
	pub (crate) import_queue: TImpQu,
	finality_proof_request_builder: Option<TFprb>,
	finality_proof_provider: Option<TFpp>,
	network_protocol: TNetP,
	transaction_pool: Arc<TExPool>,
	rpc_extensions: TRpc,
	remote_backend: Option<Arc<dyn RemoteBlockchain<TBl>>>,
	marker: PhantomData<(TBl, TRtApi)>,
}

/// Full client type.
pub type TFullClient<TBl, TRtApi, TExecDisp> = Client<
	TFullBackend<TBl>,
	TFullCallExecutor<TBl, TExecDisp>,
	TBl,
	TRtApi,
>;

/// Full client backend type.
pub type TFullBackend<TBl> = sc_client_db::Backend<TBl>;

/// Full client call executor type.
pub type TFullCallExecutor<TBl, TExecDisp> = sc_client::LocalCallExecutor<
	sc_client_db::Backend<TBl>,
	NativeExecutor<TExecDisp>,
>;

/// Light client type.
pub type TLightClient<TBl, TRtApi, TExecDisp> = Client<
	TLightBackend<TBl>,
	TLightCallExecutor<TBl, TExecDisp>,
	TBl,
	TRtApi,
>;

/// Light client backend type.
pub type TLightBackend<TBl> = sc_client::light::backend::Backend<
	sc_client_db::light::LightStorage<TBl>,
	HasherFor<TBl>,
>;

/// Light call executor type.
pub type TLightCallExecutor<TBl, TExecDisp> = sc_client::light::call_executor::GenesisCallExecutor<
	sc_client::light::backend::Backend<
		sc_client_db::light::LightStorage<TBl>,
		HasherFor<TBl>
	>,
	sc_client::LocalCallExecutor<
		sc_client::light::backend::Backend<
			sc_client_db::light::LightStorage<TBl>,
			HasherFor<TBl>
		>,
		NativeExecutor<TExecDisp>
	>,
>;

type TFullParts<TBl, TRtApi, TExecDisp> = (
	TFullClient<TBl, TRtApi, TExecDisp>,
	Arc<TFullBackend<TBl>>,
	Arc<RwLock<sc_keystore::Store>>,
);

/// Creates a new full client for the given config.
pub fn new_full_client<TBl, TRtApi, TExecDisp, TCfg, TGen, TCSExt>(
	config: &Configuration<TCfg, TGen, TCSExt>,
) -> Result<TFullClient<TBl, TRtApi, TExecDisp>, Error> where
	TBl: BlockT,
	TExecDisp: NativeExecutionDispatch,
	TGen: sp_runtime::BuildStorage + serde::Serialize + for<'de> serde::Deserialize<'de>,
	TCSExt: Extension,
{
	new_full_parts(config).map(|parts| parts.0)
}

fn new_full_parts<TBl, TRtApi, TExecDisp, TCfg, TGen, TCSExt>(
	config: &Configuration<TCfg, TGen, TCSExt>,
) -> Result<TFullParts<TBl, TRtApi, TExecDisp>,	Error> where
	TBl: BlockT,
	TExecDisp: NativeExecutionDispatch,
	TGen: sp_runtime::BuildStorage + serde::Serialize + for<'de> serde::Deserialize<'de>,
	TCSExt: Extension,
{
	let keystore = match &config.keystore {
		KeystoreConfig::Path { path, password } => Keystore::open(
			path.clone(),
			password.clone()
		)?,
		KeystoreConfig::InMemory => Keystore::new_in_memory(),
		KeystoreConfig::None => return Err("No keystore config provided!".into()),
	};

	let executor = NativeExecutor::<TExecDisp>::new(
		config.wasm_method,
		config.default_heap_pages,
	);

	let fork_blocks = config.chain_spec
		.extensions()
		.get::<sc_client::ForkBlocks<TBl>>()
		.cloned()
		.unwrap_or_default();

	let bad_blocks = config.chain_spec
		.extensions()
		.get::<sc_client::BadBlocks<TBl>>()
		.cloned()
		.unwrap_or_default();

	let (client, backend) = {
		let db_config = sc_client_db::DatabaseSettings {
			state_cache_size: config.state_cache_size,
			state_cache_child_ratio:
			config.state_cache_child_ratio.map(|v| (v, 100)),
			pruning: config.pruning.clone(),
			source: match &config.database {
				DatabaseConfig::Path { path, cache_size } =>
					sc_client_db::DatabaseSettingsSrc::Path {
						path: path.clone(),
						cache_size: cache_size.clone().map(|u| u as usize),
					},
				DatabaseConfig::Custom(db) =>
					sc_client_db::DatabaseSettingsSrc::Custom(db.clone()),
			},
		};

		let extensions = sc_client_api::execution_extensions::ExecutionExtensions::new(
			config.execution_strategies.clone(),
			Some(keystore.clone()),
		);

		sc_client_db::new_client(
			db_config,
			executor,
			&config.chain_spec,
			fork_blocks,
			bad_blocks,
			extensions,
		)?
	};

	Ok((client, backend, keystore))
}

impl<TCfg, TGen, TCSExt> ServiceBuilder<(), (), TCfg, TGen, TCSExt, (), (), (), (), (), (), (), (), (), ()>
where TGen: RuntimeGenesis, TCSExt: Extension {
	/// Start the service builder with a configuration.
	pub fn new_full<TBl: BlockT, TRtApi, TExecDisp: NativeExecutionDispatch>(
		config: Configuration<TCfg, TGen, TCSExt>
	) -> Result<ServiceBuilder<
		TBl,
		TRtApi,
		TCfg,
		TGen,
		TCSExt,
		TFullClient<TBl, TRtApi, TExecDisp>,
		Arc<OnDemand<TBl>>,
		(),
		(),
		BoxFinalityProofRequestBuilder<TBl>,
		Arc<dyn FinalityProofProvider<TBl>>,
		(),
		(),
		(),
		TFullBackend<TBl>,
	>, Error> {
		let (client, backend, keystore) = new_full_parts(&config)?;

		let client = Arc::new(client);

		Ok(ServiceBuilder {
			config,
			client,
			backend,
			keystore,
			fetcher: None,
			select_chain: None,
			import_queue: (),
			finality_proof_request_builder: None,
			finality_proof_provider: None,
			network_protocol: (),
			transaction_pool: Arc::new(()),
			rpc_extensions: Default::default(),
			remote_backend: None,
			marker: PhantomData,
		})
	}

	/// Start the service builder with a configuration.
	pub fn new_light<TBl: BlockT, TRtApi, TExecDisp: NativeExecutionDispatch + 'static>(
		config: Configuration<TCfg, TGen, TCSExt>
	) -> Result<ServiceBuilder<
		TBl,
		TRtApi,
		TCfg,
		TGen,
		TCSExt,
		TLightClient<TBl, TRtApi, TExecDisp>,
		Arc<OnDemand<TBl>>,
		(),
		(),
		BoxFinalityProofRequestBuilder<TBl>,
		Arc<dyn FinalityProofProvider<TBl>>,
		(),
		(),
		(),
		TLightBackend<TBl>,
	>, Error> {
		let keystore = match &config.keystore {
			KeystoreConfig::Path { path, password } => Keystore::open(
				path.clone(),
				password.clone()
			)?,
			KeystoreConfig::InMemory => Keystore::new_in_memory(),
			KeystoreConfig::None => return Err("No keystore config provided!".into()),
		};

		let executor = NativeExecutor::<TExecDisp>::new(
			config.wasm_method,
			config.default_heap_pages,
		);

		let db_storage = {
			let db_settings = sc_client_db::DatabaseSettings {
				state_cache_size: config.state_cache_size,
				state_cache_child_ratio:
					config.state_cache_child_ratio.map(|v| (v, 100)),
				pruning: config.pruning.clone(),
				source: match &config.database {
					DatabaseConfig::Path { path, cache_size } =>
						sc_client_db::DatabaseSettingsSrc::Path {
							path: path.clone(),
							cache_size: cache_size.clone().map(|u| u as usize),
						},
					DatabaseConfig::Custom(db) =>
						sc_client_db::DatabaseSettingsSrc::Custom(db.clone()),
				},
			};
			sc_client_db::light::LightStorage::new(db_settings)?
		};
		let light_blockchain = sc_client::light::new_light_blockchain(db_storage);
		let fetch_checker = Arc::new(
			sc_client::light::new_fetch_checker::<_, TBl, _>(
				light_blockchain.clone(),
				executor.clone(),
			),
		);
		let fetcher = Arc::new(sc_network::OnDemand::new(fetch_checker));
		let backend = sc_client::light::new_light_backend(light_blockchain);
		let remote_blockchain = backend.remote_blockchain();
		let client = Arc::new(sc_client::light::new_light(
			backend.clone(),
			&config.chain_spec,
			executor,
		)?);

		Ok(ServiceBuilder {
			config,
			client,
			backend,
			keystore,
			fetcher: Some(fetcher.clone()),
			select_chain: None,
			import_queue: (),
			finality_proof_request_builder: None,
			finality_proof_provider: None,
			network_protocol: (),
			transaction_pool: Arc::new(()),
			rpc_extensions: Default::default(),
			remote_backend: Some(remote_blockchain),
			marker: PhantomData,
		})
	}
}

impl<TBl, TRtApi, TCfg, TGen, TCSExt, TCl, TFchr, TSc, TImpQu, TFprb, TFpp, TNetP, TExPool, TRpc, Backend>
	ServiceBuilder<TBl, TRtApi, TCfg, TGen, TCSExt, TCl, TFchr, TSc, TImpQu, TFprb, TFpp,
		TNetP, TExPool, TRpc, Backend> {

	/// Returns a reference to the client that was stored in this builder.
	pub fn client(&self) -> &Arc<TCl> {
		&self.client
	}

	/// Returns a reference to the backend that was used in this builder.
	pub fn backend(&self) -> &Arc<Backend> {
		&self.backend
	}

	/// Returns a reference to the select-chain that was stored in this builder.
	pub fn select_chain(&self) -> Option<&TSc> {
		self.select_chain.as_ref()
	}

	/// Defines which head-of-chain strategy to use.
	pub fn with_opt_select_chain<USc>(
		self,
		select_chain_builder: impl FnOnce(
			&Configuration<TCfg, TGen, TCSExt>, &Arc<Backend>
		) -> Result<Option<USc>, Error>
	) -> Result<ServiceBuilder<TBl, TRtApi, TCfg, TGen, TCSExt, TCl, TFchr, USc, TImpQu, TFprb, TFpp,
		TNetP, TExPool, TRpc, Backend>, Error> {
		let select_chain = select_chain_builder(&self.config, &self.backend)?;

		Ok(ServiceBuilder {
			config: self.config,
			client: self.client,
			backend: self.backend,
			keystore: self.keystore,
			fetcher: self.fetcher,
			select_chain,
			import_queue: self.import_queue,
			finality_proof_request_builder: self.finality_proof_request_builder,
			finality_proof_provider: self.finality_proof_provider,
			network_protocol: self.network_protocol,
			transaction_pool: self.transaction_pool,
			rpc_extensions: self.rpc_extensions,
			remote_backend: self.remote_backend,
			marker: self.marker,
		})
	}

	/// Defines which head-of-chain strategy to use.
	pub fn with_select_chain<USc>(
		self,
		builder: impl FnOnce(&Configuration<TCfg, TGen, TCSExt>, &Arc<Backend>) -> Result<USc, Error>
	) -> Result<ServiceBuilder<TBl, TRtApi, TCfg, TGen, TCSExt, TCl, TFchr, USc, TImpQu, TFprb, TFpp,
		TNetP, TExPool, TRpc, Backend>, Error> {
		self.with_opt_select_chain(|cfg, b| builder(cfg, b).map(Option::Some))
	}

	/// Defines which import queue to use.
	pub fn with_import_queue<UImpQu>(
		self,
		builder: impl FnOnce(&Configuration<TCfg, TGen, TCSExt>, Arc<TCl>, Option<TSc>, Arc<TExPool>)
			-> Result<UImpQu, Error>
	) -> Result<ServiceBuilder<TBl, TRtApi, TCfg, TGen, TCSExt, TCl, TFchr, TSc, UImpQu, TFprb, TFpp,
			TNetP, TExPool, TRpc, Backend>, Error>
	where TSc: Clone {
		let import_queue = builder(
			&self.config,
			self.client.clone(),
			self.select_chain.clone(),
			self.transaction_pool.clone()
		)?;

		Ok(ServiceBuilder {
			config: self.config,
			client: self.client,
			backend: self.backend,
			keystore: self.keystore,
			fetcher: self.fetcher,
			select_chain: self.select_chain,
			import_queue,
			finality_proof_request_builder: self.finality_proof_request_builder,
			finality_proof_provider: self.finality_proof_provider,
			network_protocol: self.network_protocol,
			transaction_pool: self.transaction_pool,
			rpc_extensions: self.rpc_extensions,
			remote_backend: self.remote_backend,
			marker: self.marker,
		})
	}

	/// Defines which network specialization protocol to use.
	pub fn with_network_protocol<UNetP>(
		self,
		network_protocol_builder: impl FnOnce(&Configuration<TCfg, TGen, TCSExt>) -> Result<UNetP, Error>
	) -> Result<ServiceBuilder<TBl, TRtApi, TCfg, TGen, TCSExt, TCl, TFchr, TSc, TImpQu, TFprb, TFpp,
		UNetP, TExPool, TRpc, Backend>, Error> {
		let network_protocol = network_protocol_builder(&self.config)?;

		Ok(ServiceBuilder {
			config: self.config,
			client: self.client,
			backend: self.backend,
			keystore: self.keystore,
			fetcher: self.fetcher,
			select_chain: self.select_chain,
			import_queue: self.import_queue,
			finality_proof_request_builder: self.finality_proof_request_builder,
			finality_proof_provider: self.finality_proof_provider,
			network_protocol,
			transaction_pool: self.transaction_pool,
			rpc_extensions: self.rpc_extensions,
			remote_backend: self.remote_backend,
			marker: self.marker,
		})
	}

	/// Defines which strategy to use for providing finality proofs.
	pub fn with_opt_finality_proof_provider(
		self,
		builder: impl FnOnce(Arc<TCl>, Arc<Backend>) -> Result<Option<Arc<dyn FinalityProofProvider<TBl>>>, Error>
	) -> Result<ServiceBuilder<
		TBl,
		TRtApi,
		TCfg,
		TGen,
		TCSExt,
		TCl,
		TFchr,
		TSc,
		TImpQu,
		TFprb,
		Arc<dyn FinalityProofProvider<TBl>>,
		TNetP,
		TExPool,
		TRpc,
		Backend,
	>, Error> {
		let finality_proof_provider = builder(self.client.clone(), self.backend.clone())?;

		Ok(ServiceBuilder {
			config: self.config,
			client: self.client,
			backend: self.backend,
			keystore: self.keystore,
			fetcher: self.fetcher,
			select_chain: self.select_chain,
			import_queue: self.import_queue,
			finality_proof_request_builder: self.finality_proof_request_builder,
			finality_proof_provider,
			network_protocol: self.network_protocol,
			transaction_pool: self.transaction_pool,
			rpc_extensions: self.rpc_extensions,
			remote_backend: self.remote_backend,
			marker: self.marker,
		})
	}

	/// Defines which strategy to use for providing finality proofs.
	pub fn with_finality_proof_provider(
		self,
		build: impl FnOnce(Arc<TCl>, Arc<Backend>) -> Result<Arc<dyn FinalityProofProvider<TBl>>, Error>
	) -> Result<ServiceBuilder<
		TBl,
		TRtApi,
		TCfg,
		TGen,
		TCSExt,
		TCl,
		TFchr,
		TSc,
		TImpQu,
		TFprb,
		Arc<dyn FinalityProofProvider<TBl>>,
		TNetP,
		TExPool,
		TRpc,
		Backend,
	>, Error> {
		self.with_opt_finality_proof_provider(|client, backend| build(client, backend).map(Option::Some))
	}

	/// Defines which import queue to use.
	pub fn with_import_queue_and_opt_fprb<UImpQu, UFprb>(
		self,
		builder: impl FnOnce(
			&Configuration<TCfg, TGen, TCSExt>,
			Arc<TCl>,
			Arc<Backend>,
			Option<TFchr>,
			Option<TSc>,
			Arc<TExPool>,
		) -> Result<(UImpQu, Option<UFprb>), Error>
	) -> Result<ServiceBuilder<TBl, TRtApi, TCfg, TGen, TCSExt, TCl, TFchr, TSc, UImpQu, UFprb, TFpp,
		TNetP, TExPool, TRpc, Backend>, Error>
	where TSc: Clone, TFchr: Clone {
		let (import_queue, fprb) = builder(
			&self.config,
			self.client.clone(),
			self.backend.clone(),
			self.fetcher.clone(),
			self.select_chain.clone(),
			self.transaction_pool.clone()
		)?;

		Ok(ServiceBuilder {
			config: self.config,
			client: self.client,
			backend: self.backend,
			keystore: self.keystore,
			fetcher: self.fetcher,
			select_chain: self.select_chain,
			import_queue,
			finality_proof_request_builder: fprb,
			finality_proof_provider: self.finality_proof_provider,
			network_protocol: self.network_protocol,
			transaction_pool: self.transaction_pool,
			rpc_extensions: self.rpc_extensions,
			remote_backend: self.remote_backend,
			marker: self.marker,
		})
	}

	/// Defines which import queue to use.
	pub fn with_import_queue_and_fprb<UImpQu, UFprb>(
		self,
		builder: impl FnOnce(
			&Configuration<TCfg, TGen, TCSExt>,
			Arc<TCl>,
			Arc<Backend>,
			Option<TFchr>,
			Option<TSc>,
			Arc<TExPool>,
		) -> Result<(UImpQu, UFprb), Error>
	) -> Result<ServiceBuilder<TBl, TRtApi, TCfg, TGen, TCSExt, TCl, TFchr, TSc, UImpQu, UFprb, TFpp,
			TNetP, TExPool, TRpc, Backend>, Error>
	where TSc: Clone, TFchr: Clone {
		self.with_import_queue_and_opt_fprb(|cfg, cl, b, f, sc, tx|
			builder(cfg, cl, b, f, sc, tx)
				.map(|(q, f)| (q, Some(f)))
		)
	}

	/// Defines which transaction pool to use.
	pub fn with_transaction_pool<UExPool>(
		self,
		transaction_pool_builder: impl FnOnce(
			sc_transaction_pool::txpool::Options,
			Arc<TCl>,
			Option<TFchr>,
		) -> Result<UExPool, Error>
	) -> Result<ServiceBuilder<TBl, TRtApi, TCfg, TGen, TCSExt, TCl, TFchr, TSc, TImpQu, TFprb, TFpp,
		TNetP, UExPool, TRpc, Backend>, Error>
	where TSc: Clone, TFchr: Clone {
		let transaction_pool = transaction_pool_builder(
			self.config.transaction_pool.clone(),
			self.client.clone(),
			self.fetcher.clone(),
		)?;

		Ok(ServiceBuilder {
			config: self.config,
			client: self.client,
			backend: self.backend,
			keystore: self.keystore,
			fetcher: self.fetcher,
			select_chain: self.select_chain,
			import_queue: self.import_queue,
			finality_proof_request_builder: self.finality_proof_request_builder,
			finality_proof_provider: self.finality_proof_provider,
			network_protocol: self.network_protocol,
			transaction_pool: Arc::new(transaction_pool),
			rpc_extensions: self.rpc_extensions,
			remote_backend: self.remote_backend,
			marker: self.marker,
		})
	}

	/// Defines the RPC extensions to use.
	pub fn with_rpc_extensions<URpc>(
		self,
		rpc_ext_builder: impl FnOnce(
			Arc<TCl>,
			Arc<TExPool>,
			Arc<Backend>,
			Option<TFchr>,
			Option<Arc<dyn RemoteBlockchain<TBl>>>,
		) -> Result<URpc, Error>,
	) -> Result<ServiceBuilder<TBl, TRtApi, TCfg, TGen, TCSExt, TCl, TFchr, TSc, TImpQu, TFprb, TFpp,
		TNetP, TExPool, URpc, Backend>, Error>
	where TSc: Clone, TFchr: Clone {
		let rpc_extensions = rpc_ext_builder(
			self.client.clone(),
			self.transaction_pool.clone(),
			self.backend.clone(),
			self.fetcher.clone(),
			self.remote_backend.clone(),
		)?;

		Ok(ServiceBuilder {
			config: self.config,
			client: self.client,
			backend: self.backend,
			keystore: self.keystore,
			fetcher: self.fetcher,
			select_chain: self.select_chain,
			import_queue: self.import_queue,
			finality_proof_request_builder: self.finality_proof_request_builder,
			finality_proof_provider: self.finality_proof_provider,
			network_protocol: self.network_protocol,
			transaction_pool: self.transaction_pool,
			rpc_extensions,
			remote_backend: self.remote_backend,
			marker: self.marker,
		})
	}
}

/// Implemented on `ServiceBuilder`. Allows running block commands, such as import/export/validate
/// components to the builder.
pub trait ServiceBuilderCommand {
	/// Block type this API operates on.
	type Block: BlockT;
	/// Starts the process of importing blocks.
	fn import_blocks(
		self,
		input: impl Read + Seek + Send + 'static,
		force: bool,
	) -> Pin<Box<dyn Future<Output = Result<(), Error>> + Send>>;

	/// Performs the blocks export.
	fn export_blocks(
		self,
		output: impl Write + 'static,
		from: NumberFor<Self::Block>,
		to: Option<NumberFor<Self::Block>>,
		json: bool
	) -> Pin<Box<dyn Future<Output = Result<(), Error>>>>;

	/// Performs a revert of `blocks` blocks.
	fn revert_chain(
		&self,
		blocks: NumberFor<Self::Block>
	) -> Result<(), Error>;

	/// Re-validate known block.
	fn check_block(
		self,
		block: BlockId<Self::Block>
	) -> Pin<Box<dyn Future<Output = Result<(), Error>> + Send>>;
}

impl<TBl, TRtApi, TCfg, TGen, TCSExt, TBackend, TExec, TSc, TImpQu, TNetP, TExPool, TRpc>
ServiceBuilder<
	TBl,
	TRtApi,
	TCfg,
	TGen,
	TCSExt,
	Client<TBackend, TExec, TBl, TRtApi>,
	Arc<OnDemand<TBl>>,
	TSc,
	TImpQu,
	BoxFinalityProofRequestBuilder<TBl>,
	Arc<dyn FinalityProofProvider<TBl>>,
	TNetP,
	TExPool,
	TRpc,
	TBackend,
> where
	Client<TBackend, TExec, TBl, TRtApi>: ProvideRuntimeApi<TBl>,
	<Client<TBackend, TExec, TBl, TRtApi> as ProvideRuntimeApi<TBl>>::Api:
		sp_api::Metadata<TBl> +
		sc_offchain::OffchainWorkerApi<TBl> +
		sp_transaction_pool::runtime_api::TaggedTransactionQueue<TBl> +
		sp_session::SessionKeys<TBl> +
		sp_api::ApiErrorExt<Error = sp_blockchain::Error> +
		sp_api::ApiExt<TBl, StateBackend = TBackend::State>,
	TBl: BlockT,
	TRtApi: 'static + Send + Sync,
	TCfg: Default,
	TGen: RuntimeGenesis,
	TCSExt: Extension,
	TBackend: 'static + sc_client_api::backend::Backend<TBl> + Send,
	TExec: 'static + sc_client::CallExecutor<TBl> + Send + Sync + Clone,
	TSc: Clone,
	TImpQu: 'static + ImportQueue<TBl>,
	TNetP: NetworkSpecialization<TBl>,
	TExPool: MaintainedTransactionPool<Block=TBl, Hash = <TBl as BlockT>::Hash> + 'static,
	TRpc: sc_rpc::RpcExtension<sc_rpc::Metadata> + Clone,
{

	/// Set an ExecutionExtensionsFactory
	pub fn with_execution_extensions_factory(self, execution_extensions_factory: Box<dyn ExtensionsFactory>) -> Result<Self, Error> {
		self.client.execution_extensions().set_extensions_factory(execution_extensions_factory);
		Ok(self)
	}

	/// Builds the service.
	pub fn build(self) -> Result<Service<
		TBl,
		Client<TBackend, TExec, TBl, TRtApi>,
		TSc,
		NetworkStatus<TBl>,
		NetworkService<TBl, TNetP, <TBl as BlockT>::Hash>,
		TExPool,
		sc_offchain::OffchainWorkers<
			Client<TBackend, TExec, TBl, TRtApi>,
			TBackend::OffchainStorage,
			TBl
		>,
	>, Error> {
		let ServiceBuilder {
			marker: _,
			mut config,
			client,
			fetcher: on_demand,
			backend,
			keystore,
			select_chain,
			import_queue,
			finality_proof_request_builder,
			finality_proof_provider,
			network_protocol,
			transaction_pool,
			rpc_extensions,
			remote_backend,
		} = self;

		sp_session::generate_initial_session_keys(
			client.clone(),
			&BlockId::Hash(client.chain_info().best_hash),
			config.dev_key_seed.clone().map(|s| vec![s]).unwrap_or_default(),
		)?;

		let (signal, exit) = exit_future::signal();

		// List of asynchronous tasks to spawn. We collect them, then spawn them all at once.
		let (to_spawn_tx, to_spawn_rx) =
			mpsc::unbounded::<Pin<Box<dyn Future<Output = ()> + Send>>>();

		// A side-channel for essential tasks to communicate shutdown.
		let (essential_failed_tx, essential_failed_rx) = mpsc::unbounded();

		let import_queue = Box::new(import_queue);
		let chain_info = client.chain_info();

		let version = config.full_version();
		info!("Highest known block at #{}", chain_info.best_number);
		telemetry!(
			SUBSTRATE_INFO;
			"node.start";
			"height" => chain_info.best_number.saturated_into::<u64>(),
			"best" => ?chain_info.best_hash
		);

		// make transaction pool available for off-chain runtime calls.
		client.execution_extensions()
			.register_transaction_pool(Arc::downgrade(&transaction_pool) as _);

		let transaction_pool_adapter = Arc::new(TransactionPoolAdapter {
			imports_external_transactions: !config.roles.is_light(),
			pool: transaction_pool.clone(),
			client: client.clone(),
			executor: Arc::new(SpawnTaskHandle { sender: to_spawn_tx.clone(), on_exit: exit.clone() }),
		});

		let protocol_id = {
			let protocol_id_full = match config.chain_spec.protocol_id() {
				Some(pid) => pid,
				None => {
					warn!("Using default protocol ID {:?} because none is configured in the \
						chain specs", DEFAULT_PROTOCOL_ID
					);
					DEFAULT_PROTOCOL_ID
				}
			}.as_bytes();
			sc_network::config::ProtocolId::from(protocol_id_full)
		};

		let block_announce_validator =
			Box::new(sp_consensus::block_validation::DefaultBlockAnnounceValidator::new(client.clone()));

		let network_params = sc_network::config::Params {
			roles: config.roles,
			network_config: config.network.clone(),
			chain: client.clone(),
			finality_proof_provider,
			finality_proof_request_builder,
			on_demand: on_demand.clone(),
			transaction_pool: transaction_pool_adapter.clone() as _,
			import_queue,
			protocol_id,
			specialization: network_protocol,
			block_announce_validator,
		};

		let has_bootnodes = !network_params.network_config.boot_nodes.is_empty();
		let network_mut = sc_network::NetworkWorker::new(network_params)?;
		let network = network_mut.service().clone();
		let network_status_sinks = Arc::new(Mutex::new(status_sinks::StatusSinks::new()));

		let offchain_storage = backend.offchain_storage();
		let offchain_workers = match (config.offchain_worker, offchain_storage) {
			(true, Some(db)) => {
				Some(Arc::new(sc_offchain::OffchainWorkers::new(client.clone(), db)))
			},
			(true, None) => {
				warn!("Offchain workers disabled, due to lack of offchain storage support in backend.");
				None
			},
			_ => None,
		};

		{
			// block notifications
			let txpool = Arc::downgrade(&transaction_pool);
			let offchain = offchain_workers.as_ref().map(Arc::downgrade);
			let to_spawn_tx_ = to_spawn_tx.clone();
			let network_state_info: Arc<dyn NetworkStateInfo + Send + Sync> = network.clone();
			let is_validator = config.roles.is_authority();

			let events = client.import_notification_stream()
				.for_each(move |notification| {
					let txpool = txpool.upgrade();

					if let Some(txpool) = txpool.as_ref() {
						txpool.maintain(
							&BlockId::hash(notification.hash),
							&notification.retracted,
						);
<<<<<<< HEAD
=======
						let _ = to_spawn_tx_.unbounded_send(Box::pin(future));
>>>>>>> 5649259a
					}

					let offchain = offchain.as_ref().and_then(|o| o.upgrade());
					if let Some(offchain) = offchain {
						let future = offchain.on_block_imported(
							&notification.header,
							network_state_info.clone(),
							is_validator
						);
						let _ = to_spawn_tx_.unbounded_send(Box::pin(future));
					}

					ready(())
				});
			let _ = to_spawn_tx.unbounded_send(Box::pin(select(events, exit.clone()).map(drop)));
		}

		{
			// extrinsic notifications
			let network = Arc::downgrade(&network);
			let transaction_pool_ = transaction_pool.clone();
			let events = transaction_pool.import_notification_stream()
				.for_each(move |_| {
					if let Some(network) = network.upgrade() {
						network.trigger_repropagate();
					}
					let status = transaction_pool_.status();
					telemetry!(SUBSTRATE_INFO; "txpool.import";
						"ready" => status.ready,
						"future" => status.future
					);
					ready(())
				});

			let _ = to_spawn_tx.unbounded_send(Box::pin(select(events, exit.clone()).map(drop)));
		}

		// Periodically notify the telemetry.
		let transaction_pool_ = transaction_pool.clone();
		let client_ = client.clone();
		let mut sys = System::new();
		let self_pid = get_current_pid().ok();
		let (state_tx, state_rx) = mpsc::unbounded::<(NetworkStatus<_>, NetworkState)>();
		network_status_sinks.lock().push(std::time::Duration::from_millis(5000), state_tx);
		let tel_task = state_rx.for_each(move |(net_status, _)| {
			let info = client_.usage_info();
			let best_number = info.chain.best_number.saturated_into::<u64>();
			let best_hash = info.chain.best_hash;
			let num_peers = net_status.num_connected_peers;
			let txpool_status = transaction_pool_.status();
			let finalized_number: u64 = info.chain.finalized_number.saturated_into::<u64>();
			let bandwidth_download = net_status.average_download_per_sec;
			let bandwidth_upload = net_status.average_upload_per_sec;

			// get cpu usage and memory usage of this process
			let (cpu_usage, memory) = if let Some(self_pid) = self_pid {
				if sys.refresh_process(self_pid) {
					let proc = sys.get_process(self_pid)
						.expect("Above refresh_process succeeds, this should be Some(), qed");
					(proc.cpu_usage(), proc.memory())
				} else { (0.0, 0) }
			} else { (0.0, 0) };

			telemetry!(
				SUBSTRATE_INFO;
				"system.interval";
				"peers" => num_peers,
				"height" => best_number,
				"best" => ?best_hash,
				"txcount" => txpool_status.ready,
				"cpu" => cpu_usage,
				"memory" => memory,
				"finalized_height" => finalized_number,
				"finalized_hash" => ?info.chain.finalized_hash,
				"bandwidth_download" => bandwidth_download,
				"bandwidth_upload" => bandwidth_upload,
				"used_state_cache_size" => info.usage.as_ref().map(|usage| usage.memory.state_cache).unwrap_or(0),
				"used_db_cache_size" => info.usage.as_ref().map(|usage| usage.memory.database_cache).unwrap_or(0),
				"disk_read_per_sec" => info.usage.as_ref().map(|usage| usage.io.bytes_read).unwrap_or(0),
				"disk_write_per_sec" => info.usage.as_ref().map(|usage| usage.io.bytes_written).unwrap_or(0),
			);
			let _ = record_metrics!(
				"peers" => num_peers,
				"height" => best_number,
				"txcount" => txpool_status.ready,
				"cpu" => cpu_usage,
				"memory" => memory,
				"finalized_height" => finalized_number,
				"bandwidth_download" => bandwidth_download,
				"bandwidth_upload" => bandwidth_upload,
				"used_state_cache_size" => info.usage.as_ref().map(|usage| usage.memory.state_cache).unwrap_or(0),
				"used_db_cache_size" => info.usage.as_ref().map(|usage| usage.memory.database_cache).unwrap_or(0),
				"disk_read_per_sec" => info.usage.as_ref().map(|usage| usage.io.bytes_read).unwrap_or(0),
				"disk_write_per_sec" => info.usage.as_ref().map(|usage| usage.io.bytes_written).unwrap_or(0),
			);

			ready(())
		});
		let _ = to_spawn_tx.unbounded_send(Box::pin(select(tel_task, exit.clone()).map(drop)));

		// Periodically send the network state to the telemetry.
		let (netstat_tx, netstat_rx) = mpsc::unbounded::<(NetworkStatus<_>, NetworkState)>();
		network_status_sinks.lock().push(std::time::Duration::from_secs(30), netstat_tx);
		let tel_task_2 = netstat_rx.for_each(move |(_, network_state)| {
			telemetry!(
				SUBSTRATE_INFO;
				"system.network_state";
				"state" => network_state,
			);
			ready(())
		});
		let _ = to_spawn_tx.unbounded_send(Box::pin(select(tel_task_2, exit.clone()).map(drop)));

		// RPC
		let (system_rpc_tx, system_rpc_rx) = mpsc::unbounded();
		let gen_handler = || {
			use sc_rpc::{chain, state, author, system};

			let system_info = sc_rpc::system::SystemInfo {
				chain_name: config.chain_spec.name().into(),
				impl_name: config.impl_name.into(),
				impl_version: config.impl_version.into(),
				properties: config.chain_spec.properties().clone(),
			};

			let subscriptions = sc_rpc::Subscriptions::new(Arc::new(SpawnTaskHandle {
				sender: to_spawn_tx.clone(),
				on_exit: exit.clone()
			}));

			let (chain, state) = if let (Some(remote_backend), Some(on_demand)) =
				(remote_backend.as_ref(), on_demand.as_ref()) {
				// Light clients
				let chain = sc_rpc::chain::new_light(
					client.clone(),
					subscriptions.clone(),
					remote_backend.clone(),
					on_demand.clone()
				);
				let state = sc_rpc::state::new_light(
					client.clone(),
					subscriptions.clone(),
					remote_backend.clone(),
					on_demand.clone()
				);
				(chain, state)

			} else {
				// Full nodes
				let chain = sc_rpc::chain::new_full(client.clone(), subscriptions.clone());
				let state = sc_rpc::state::new_full(client.clone(), subscriptions.clone());
				(chain, state)
			};

			let author = sc_rpc::author::Author::new(
				client.clone(),
				transaction_pool.clone(),
				subscriptions,
				keystore.clone(),
			);
			let system = system::System::new(system_info, system_rpc_tx.clone());

			sc_rpc_server::rpc_handler((
				state::StateApi::to_delegate(state),
				chain::ChainApi::to_delegate(chain),
				author::AuthorApi::to_delegate(author),
				system::SystemApi::to_delegate(system),
				rpc_extensions.clone(),
			))
		};
		let rpc_handlers = gen_handler();
		let rpc = start_rpc_servers(&config, gen_handler)?;


		let _ = to_spawn_tx.unbounded_send(Box::pin(select(build_network_future(
			config.roles,
			network_mut,
			client.clone(),
			network_status_sinks.clone(),
			system_rpc_rx,
			has_bootnodes,
		), exit.clone()).map(drop)));

		let telemetry_connection_sinks: Arc<Mutex<Vec<mpsc::UnboundedSender<()>>>> = Default::default();

		// Telemetry
		let telemetry = config.telemetry_endpoints.clone().map(|endpoints| {
			let is_authority = config.roles.is_authority();
			let network_id = network.local_peer_id().to_base58();
			let name = config.name.clone();
			let impl_name = config.impl_name.to_owned();
			let version = version.clone();
			let chain_name = config.chain_spec.name().to_owned();
			let telemetry_connection_sinks_ = telemetry_connection_sinks.clone();
			let telemetry = sc_telemetry::init_telemetry(sc_telemetry::TelemetryConfig {
				endpoints,
				wasm_external_transport: config.telemetry_external_transport.take(),
			});
			let startup_time = SystemTime::UNIX_EPOCH.elapsed()
				.map(|dur| dur.as_millis())
				.unwrap_or(0);
			let future = telemetry.clone()
				.for_each(move |event| {
					// Safe-guard in case we add more events in the future.
					let sc_telemetry::TelemetryEvent::Connected = event;

					telemetry!(SUBSTRATE_INFO; "system.connected";
						"name" => name.clone(),
						"implementation" => impl_name.clone(),
						"version" => version.clone(),
						"config" => "",
						"chain" => chain_name.clone(),
						"authority" => is_authority,
						"startup_time" => startup_time,
						"network_id" => network_id.clone()
					);

					telemetry_connection_sinks_.lock().retain(|sink| {
						sink.unbounded_send(()).is_ok()
					});
					ready(())
				});
			let _ = to_spawn_tx.unbounded_send(Box::pin(select(
				future, exit.clone()
			).map(drop)));
			telemetry
		});

		// Grafana data source
		if let Some(port) = config.grafana_port {
			let future = select(
				grafana_data_source::run_server(port).boxed(),
				exit.clone()
			).map(drop);

			let _ = to_spawn_tx.unbounded_send(Box::pin(future));
    	}

		// Instrumentation
		if let Some(tracing_targets) = config.tracing_targets.as_ref() {
			let subscriber = sc_tracing::ProfilingSubscriber::new(
				config.tracing_receiver, tracing_targets
			);
			match tracing::subscriber::set_global_default(subscriber) {
				Ok(_) => (),
				Err(e) => error!(target: "tracing", "Unable to set global default subscriber {}", e),
			}
		}

		Ok(Service {
			client,
			network,
			network_status_sinks,
			select_chain,
			transaction_pool,
			exit,
			signal: Some(signal),
			essential_failed_tx,
			essential_failed_rx,
			to_spawn_tx,
			to_spawn_rx,
			to_poll: Vec::new(),
			rpc_handlers,
			_rpc: rpc,
			_telemetry: telemetry,
			_offchain_workers: offchain_workers,
			_telemetry_on_connect_sinks: telemetry_connection_sinks.clone(),
			keystore,
			marker: PhantomData::<TBl>,
		})
	}
}<|MERGE_RESOLUTION|>--- conflicted
+++ resolved
@@ -879,14 +879,11 @@
 					let txpool = txpool.upgrade();
 
 					if let Some(txpool) = txpool.as_ref() {
-						txpool.maintain(
+						let future = txpool.maintain(
 							&BlockId::hash(notification.hash),
 							&notification.retracted,
 						);
-<<<<<<< HEAD
-=======
 						let _ = to_spawn_tx_.unbounded_send(Box::pin(future));
->>>>>>> 5649259a
 					}
 
 					let offchain = offchain.as_ref().and_then(|o| o.upgrade());
