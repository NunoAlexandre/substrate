// Copyright 2017-2019 Parity Technologies (UK) Ltd.
// This file is part of Substrate.

// Substrate is free software: you can redistribute it and/or modify
// it under the terms of the GNU General Public License as published by
// the Free Software Foundation, either version 3 of the License, or
// (at your option) any later version.

// Substrate is distributed in the hope that it will be useful,
// but WITHOUT ANY WARRANTY; without even the implied warranty of
// MERCHANTABILITY or FITNESS FOR A PARTICULAR PURPOSE.  See the
// GNU General Public License for more details.

// You should have received a copy of the GNU General Public License
// along with Substrate.  If not, see <http://www.gnu.org/licenses/>.

//! Tests for the module.

use super::*;
use runtime_io::with_externalities;
use sr_primitives::traits::OnInitialize;
<<<<<<< HEAD
use srml_support::{assert_ok, assert_noop, assert_eq_uvec, assert_eq_error_rate, EnumerableStorageMap};
=======
use sr_staking_primitives::offence::{OffenceDetails, OnOffenceHandler};
use srml_support::{assert_ok, assert_noop, assert_eq_uvec, EnumerableStorageMap};
>>>>>>> 7004308c
use mock::*;
use srml_support::traits::{Currency, ReservableCurrency};

#[test]
fn basic_setup_works() {
	// Verifies initial conditions of mock
	with_externalities(&mut ExtBuilder::default()
		.build(),
	|| {
		assert_eq!(Staking::bonded(&11), Some(10)); // Account 11 is stashed and locked, and account 10 is the controller
		assert_eq!(Staking::bonded(&21), Some(20)); // Account 21 is stashed and locked, and account 20 is the controller
		assert_eq!(Staking::bonded(&1), None);		// Account 1 is not a stashed

		// Account 10 controls the stash from account 11, which is 100 * balance_factor units
		assert_eq!(Staking::ledger(&10), Some(StakingLedger { stash: 11, total: 1000, active: 1000, unlocking: vec![] }));
		// Account 20 controls the stash from account 21, which is 200 * balance_factor units
		assert_eq!(Staking::ledger(&20), Some(StakingLedger { stash: 21, total: 1000, active: 1000, unlocking: vec![] }));
		// Account 1 does not control any stash
		assert_eq!(Staking::ledger(&1), None);

		// ValidatorPrefs are default
		assert_eq!(<Validators<Test>>::enumerate().collect::<Vec<_>>(), vec![
			(31, ValidatorPrefs::default()),
			(21, ValidatorPrefs::default()),
			(11, ValidatorPrefs::default())
		]);

		assert_eq!(Staking::ledger(100), Some(StakingLedger { stash: 101, total: 500, active: 500, unlocking: vec![] }));
		assert_eq!(Staking::nominators(101), vec![11, 21]);

		if cfg!(feature = "equalize") {
			assert_eq!(
				Staking::stakers(11),
				Exposure { total: 1250, own: 1000, others: vec![ IndividualExposure { who: 101, value: 250 }] }
			);
			assert_eq!(
				Staking::stakers(21),
				Exposure { total: 1250, own: 1000, others: vec![ IndividualExposure { who: 101, value: 250 }] }
			);
			// initial slot_stake
			assert_eq!(Staking::slot_stake(),  1250);
		} else {
			assert_eq!(
				Staking::stakers(11),
				Exposure { total: 1125, own: 1000, others: vec![ IndividualExposure { who: 101, value: 125 }] }
			);
			assert_eq!(
				Staking::stakers(21),
				Exposure { total: 1375, own: 1000, others: vec![ IndividualExposure { who: 101, value: 375 }] }
			);
			// initial slot_stake
			assert_eq!(Staking::slot_stake(),  1125);
		}


		// The number of validators required.
		assert_eq!(Staking::validator_count(), 2);

		// Initial Era and session
		assert_eq!(Staking::current_era(), 0);

		// Account 10 has `balance_factor` free balance
		assert_eq!(Balances::free_balance(&10), 1);
		assert_eq!(Balances::free_balance(&10), 1);

		// New era is not being forced
		assert_eq!(Staking::force_era(), Forcing::NotForcing);

		// All exposures must be correct.
		check_exposure_all();
		check_nominator_all();
	});
}

#[test]
fn change_controller_works() {
	with_externalities(&mut ExtBuilder::default().build(),
	|| {
		assert_eq!(Staking::bonded(&11), Some(10));

		assert!(<Validators<Test>>::enumerate().map(|(c, _)| c).collect::<Vec<u64>>().contains(&11));
		// 10 can control 11 who is initially a validator.
		assert_ok!(Staking::chill(Origin::signed(10)));
		assert!(!<Validators<Test>>::enumerate().map(|(c, _)| c).collect::<Vec<u64>>().contains(&11));

		assert_ok!(Staking::set_controller(Origin::signed(11), 5));

		start_era(1);

		assert_noop!(
			Staking::validate(Origin::signed(10), ValidatorPrefs::default()),
			"not a controller"
		);
		assert_ok!(Staking::validate(Origin::signed(5), ValidatorPrefs::default()));
	})
}

#[test]
fn rewards_should_work() {
	// should check that:
	// * rewards get recorded per session
	// * rewards get paid per Era
	// * Check that nominators are also rewarded
	with_externalities(&mut ExtBuilder::default()
		.nominate(false)
		.build(),
	|| {
		// Init some balances
		let _ = Balances::make_free_balance_be(&2, 500);

		let delay = 1;
		let init_balance_2 = Balances::total_balance(&2);
		let init_balance_10 = Balances::total_balance(&10);
		let init_balance_11 = Balances::total_balance(&11);

		// Set payee to controller
		assert_ok!(Staking::set_payee(Origin::signed(10), RewardDestination::Controller));

		// Initial config should be correct
		assert_eq!(Staking::current_era(), 0);
		assert_eq!(Session::current_index(), 0);

		// Add a dummy nominator.
		//
		// Equal division indicates that the reward will be equally divided among validator and
		// nominator.
		<Stakers<Test>>::insert(&11, Exposure {
			own: 500,
			total: 1000,
			others: vec![IndividualExposure {who: 2, value: 500 }]
		});

		<Payee<Test>>::insert(&2, RewardDestination::Stash);
		assert_eq!(Staking::payee(2), RewardDestination::Stash);
		assert_eq!(Staking::payee(11), RewardDestination::Controller);

		let mut block = 3; // Block 3 => Session 1 => Era 0
		System::set_block_number(block);
		Timestamp::set_timestamp(block*5);	// on time.
		Session::on_initialize(System::block_number());
		assert_eq!(Staking::current_era(), 0);
		assert_eq!(Session::current_index(), 1);
		<Module<Test>>::reward_by_ids(vec![(11, 50)]);
		<Module<Test>>::reward_by_ids(vec![(11, 50)]);
		// This is the second validator of the current elected set.
		<Module<Test>>::reward_by_ids(vec![(21, 50)]);
		// This must be no-op as it is not an elected validator.
		<Module<Test>>::reward_by_ids(vec![(1001, 10_000)]);

		// Compute total payout now for whole duration as other parameter won't change
		let total_payout = current_total_payout_for_duration(9 * 5);
		assert!(total_payout > 10); // Test is meaningful if reward something

		// No reward yet
		assert_eq!(Balances::total_balance(&2), init_balance_2);
		assert_eq!(Balances::total_balance(&10), init_balance_10);
		assert_eq!(Balances::total_balance(&11), init_balance_11);

		block = 6; // Block 6 => Session 2 => Era 0
		System::set_block_number(block);
		Timestamp::set_timestamp(block*5 + delay);	// a little late.
		Session::on_initialize(System::block_number());
		assert_eq!(Staking::current_era(), 0);
		assert_eq!(Session::current_index(), 2);

		block = 9; // Block 9 => Session 3 => Era 1
		System::set_block_number(block);
		Timestamp::set_timestamp(block*5);  // back to being on time. no delays
		Session::on_initialize(System::block_number());
		assert_eq!(Staking::current_era(), 1);
		assert_eq!(Session::current_index(), 3);

		// 11 validator has 2/3 of the total rewards and half half for it and its nominator
		assert_eq_error_rate!(Balances::total_balance(&2), init_balance_2 + total_payout/3, 1);
		assert_eq_error_rate!(Balances::total_balance(&10), init_balance_10 + total_payout/3, 1);
		assert_eq!(Balances::total_balance(&11), init_balance_11);
	});
}

#[test]
fn multi_era_reward_should_work() {
	// Should check that:
	// The value of current_session_reward is set at the end of each era, based on
	// slot_stake and session_reward.
	with_externalities(&mut ExtBuilder::default()
		.nominate(false)
		.build(),
	|| {
		let init_balance_10 = Balances::total_balance(&10);

		// Set payee to controller
		assert_ok!(Staking::set_payee(Origin::signed(10), RewardDestination::Controller));

		// Compute now as other parameter won't change
		let total_payout_0 = current_total_payout_for_duration(3);
		assert!(total_payout_0 > 10); // Test is meaningfull if reward something
		dbg!(<Module<Test>>::slot_stake());
		<Module<Test>>::reward_by_ids(vec![(11, 1)]);

		start_session(0);
		start_session(1);
		start_session(2);
		start_session(3);

		assert_eq!(Staking::current_era(), 1);
		assert_eq!(Balances::total_balance(&10), init_balance_10 + total_payout_0);

		start_session(4);

		let total_payout_1 = current_total_payout_for_duration(3);
		assert!(total_payout_1 > 10); // Test is meaningfull if reward something
		<Module<Test>>::reward_by_ids(vec![(11, 101)]);

		// new era is triggered here.
		start_session(5);

		// pay time
		assert_eq!(Balances::total_balance(&10), init_balance_10 + total_payout_0 + total_payout_1);
	});
}

#[test]
fn staking_should_work() {
	// should test:
	// * new validators can be added to the default set
	// * new ones will be chosen per era
	// * either one can unlock the stash and back-down from being a validator via `chill`ing.
	with_externalities(&mut ExtBuilder::default()
		.nominate(false)
		.fair(false) // to give 20 more staked value
		.build(),
	|| {
		Timestamp::set_timestamp(1); // Initialize time.

		// remember + compare this along with the test.
		assert_eq_uvec!(validator_controllers(), vec![20, 10]);

		// put some money in account that we'll use.
		for i in 1..5 { let _ = Balances::make_free_balance_be(&i, 2000); }

		// --- Block 1:
		start_session(1);
		// add a new candidate for being a validator. account 3 controlled by 4.
		assert_ok!(Staking::bond(Origin::signed(3), 4, 1500, RewardDestination::Controller));
		assert_ok!(Staking::validate(Origin::signed(4), ValidatorPrefs::default()));

		// No effects will be seen so far.
		assert_eq_uvec!(validator_controllers(), vec![20, 10]);

		// --- Block 2:
		start_session(2);

		// No effects will be seen so far. Era has not been yet triggered.
		assert_eq_uvec!(validator_controllers(), vec![20, 10]);


		// --- Block 3: the validators will now be queued.
		start_session(3);
		assert_eq!(Staking::current_era(), 1);

		// --- Block 4: the validators will now be changed.
		start_session(4);

		assert_eq_uvec!(validator_controllers(), vec![20, 4]);
		// --- Block 4: Unstake 4 as a validator, freeing up the balance stashed in 3
		// 4 will chill
		Staking::chill(Origin::signed(4)).unwrap();

		// --- Block 5: nothing. 4 is still there.
		start_session(5);
		assert_eq_uvec!(validator_controllers(), vec![20, 4]);

		// --- Block 6: 4 will not be a validator.
		start_session(7);
		assert_eq_uvec!(validator_controllers(), vec![20, 10]);

		// Note: the stashed value of 4 is still lock
		assert_eq!(
			Staking::ledger(&4),
			Some(StakingLedger { stash: 3, total: 1500, active: 1500, unlocking: vec![] })
		);
		// e.g. it cannot spend more than 500 that it has free from the total 2000
		assert_noop!(Balances::reserve(&3, 501), "account liquidity restrictions prevent withdrawal");
		assert_ok!(Balances::reserve(&3, 409));
	});
}

#[test]
fn less_than_needed_candidates_works() {
	with_externalities(&mut ExtBuilder::default()
		.minimum_validator_count(1)
		.validator_count(4)
		.nominate(false)
		.num_validators(3)
		.build(),
	|| {
		assert_eq!(Staking::validator_count(), 4);
		assert_eq!(Staking::minimum_validator_count(), 1);
		assert_eq_uvec!(validator_controllers(), vec![30, 20, 10]);

		start_era(1);

		// Previous set is selected. NO election algorithm is even executed.
		assert_eq_uvec!(validator_controllers(), vec![30, 20, 10]);

		// But the exposure is updated in a simple way. No external votes exists. This is purely self-vote.
		assert_eq!(Staking::stakers(10).others.len(), 0);
		assert_eq!(Staking::stakers(20).others.len(), 0);
		assert_eq!(Staking::stakers(30).others.len(), 0);
		check_exposure_all();
		check_nominator_all();
	});
}

#[test]
fn no_candidate_emergency_condition() {
	// Test the situation where the number of validators are less than `ValidatorCount` and less than <MinValidators>
	// The expected behavior is to choose all candidates from the previous era.
	with_externalities(&mut ExtBuilder::default()
		.minimum_validator_count(10)
		.validator_count(15)
		.num_validators(4)
		.validator_pool(true)
		.nominate(false)
		.build(),
	|| {

		// initial validators
		assert_eq_uvec!(validator_controllers(), vec![10, 20, 30, 40]);

		// set the minimum validator count.
		<Staking as crate::Store>::MinimumValidatorCount::put(10);
		<Staking as crate::Store>::ValidatorCount::put(15);
		assert_eq!(Staking::validator_count(), 15);

		let _ = Staking::chill(Origin::signed(10));

		// trigger era
		System::set_block_number(1);
		Session::on_initialize(System::block_number());

		// Previous ones are elected. chill is invalidates. TODO: #2494
		assert_eq_uvec!(validator_controllers(), vec![10, 20, 30, 40]);
		assert_eq!(Staking::current_elected().len(), 0);
	});
}

#[test]
fn nominating_and_rewards_should_work() {
	// PHRAGMEN OUTPUT: running this test with the reference impl gives:
	//
	// Votes  [('10', 1000, ['10']), ('20', 1000, ['20']), ('30', 1000, ['30']), ('40', 1000, ['40']), ('2', 1000, ['10', '20', '30']), ('4', 1000, ['10', '20', '40'])]
	// Sequential Phragmén gives
	// 10  is elected with stake  2200.0 and score  0.0003333333333333333
	// 20  is elected with stake  1800.0 and score  0.0005555555555555556

	// 10  has load  0.0003333333333333333 and supported
	// 10  with stake  1000.0
	// 20  has load  0.0005555555555555556 and supported
	// 20  with stake  1000.0
	// 30  has load  0 and supported
	// 30  with stake  0
	// 40  has load  0 and supported
	// 40  with stake  0
	// 2  has load  0.0005555555555555556 and supported
	// 10  with stake  600.0 20  with stake  400.0 30  with stake  0.0
	// 4  has load  0.0005555555555555556 and supported
	// 10  with stake  600.0 20  with stake  400.0 40  with stake  0.0

	// Sequential Phragmén with post processing gives
	// 10  is elected with stake  2000.0 and score  0.0003333333333333333
	// 20  is elected with stake  2000.0 and score  0.0005555555555555556

	// 10  has load  0.0003333333333333333 and supported
	// 10  with stake  1000.0
	// 20  has load  0.0005555555555555556 and supported
	// 20  with stake  1000.0
	// 30  has load  0 and supported
	// 30  with stake  0
	// 40  has load  0 and supported
	// 40  with stake  0
	// 2  has load  0.0005555555555555556 and supported
	// 10  with stake  400.0 20  with stake  600.0 30  with stake  0
	// 4  has load  0.0005555555555555556 and supported
	// 10  with stake  600.0 20  with stake  400.0 40  with stake  0.0
	with_externalities(&mut ExtBuilder::default()
		.nominate(false)
		.validator_pool(true)
		.build(),
	|| {
		// initial validators -- everyone is actually even.
		assert_eq_uvec!(validator_controllers(), vec![40, 30]);

		// Set payee to controller
		assert_ok!(Staking::set_payee(Origin::signed(10), RewardDestination::Controller));
		assert_ok!(Staking::set_payee(Origin::signed(20), RewardDestination::Controller));
		assert_ok!(Staking::set_payee(Origin::signed(30), RewardDestination::Controller));
		assert_ok!(Staking::set_payee(Origin::signed(40), RewardDestination::Controller));

		// give the man some money
		let initial_balance = 1000;
		for i in [1, 2, 3, 4, 5, 10, 11, 20, 21].iter() {
			let _ = Balances::make_free_balance_be(i, initial_balance);
		}

		// bond two account pairs and state interest in nomination.
		// 2 will nominate for 10, 20, 30
		assert_ok!(Staking::bond(Origin::signed(1), 2, 1000, RewardDestination::Controller));
		assert_ok!(Staking::nominate(Origin::signed(2), vec![11, 21, 31]));
		// 4 will nominate for 10, 20, 40
		assert_ok!(Staking::bond(Origin::signed(3), 4, 1000, RewardDestination::Controller));
		assert_ok!(Staking::nominate(Origin::signed(4), vec![11, 21, 41]));

		// the total reward for era 0
		let total_payout_0 = current_total_payout_for_duration(3);
		assert!(total_payout_0 > 100); // Test is meaningfull if reward something
		<Module<Test>>::reward_by_ids(vec![(41, 1)]);
		<Module<Test>>::reward_by_ids(vec![(31, 1)]);
		<Module<Test>>::reward_by_ids(vec![(21, 10)]); // must be no-op
		<Module<Test>>::reward_by_ids(vec![(11, 10)]); // must be no-op

		start_era(1);

		// 10 and 20 have more votes, they will be chosen by phragmen.
		assert_eq_uvec!(validator_controllers(), vec![20, 10]);

		// OLD validators must have already received some rewards.
		assert_eq!(Balances::total_balance(&40), 1 + total_payout_0/2);
		assert_eq!(Balances::total_balance(&30), 1 + total_payout_0/2);

		// ------ check the staked value of all parties.

		if cfg!(feature = "equalize") {
			// total expo of 10, with 1200 coming from nominators (externals), according to phragmen.
			assert_eq!(Staking::stakers(11).own, 1000);
			assert_eq_error_rate!(Staking::stakers(11).total, 1000 + 1000, 2);
			// 2 and 4 supported 10, each with stake 600, according to phragmen.
			assert_eq!(
				Staking::stakers(11).others.iter().map(|e| e.value).collect::<Vec<BalanceOf<Test>>>(),
				vec![600, 400]
			);
			assert_eq!(
				Staking::stakers(11).others.iter().map(|e| e.who).collect::<Vec<u64>>(),
				vec![3, 1]
			);
			// total expo of 20, with 500 coming from nominators (externals), according to phragmen.
			assert_eq!(Staking::stakers(21).own, 1000);
			assert_eq_error_rate!(Staking::stakers(21).total, 1000 + 1000, 2);
			// 2 and 4 supported 20, each with stake 250, according to phragmen.
			assert_eq!(
				Staking::stakers(21).others.iter().map(|e| e.value).collect::<Vec<BalanceOf<Test>>>(),
				vec![400, 600]
			);
			assert_eq!(
				Staking::stakers(21).others.iter().map(|e| e.who).collect::<Vec<u64>>(),
				vec![3, 1]
			);
		} else {
			// total expo of 10, with 1200 coming from nominators (externals), according to phragmen.
			assert_eq!(Staking::stakers(11).own, 1000);
			assert_eq!(Staking::stakers(11).total, 1000 + 800);
			// 2 and 4 supported 10, each with stake 600, according to phragmen.
			assert_eq!(
				Staking::stakers(11).others.iter().map(|e| e.value).collect::<Vec<BalanceOf<Test>>>(),
				vec![400, 400]
			);
			assert_eq!(
				Staking::stakers(11).others.iter().map(|e| e.who).collect::<Vec<u64>>(),
				vec![3, 1]
			);
			// total expo of 20, with 500 coming from nominators (externals), according to phragmen.
			assert_eq!(Staking::stakers(21).own, 1000);
			assert_eq_error_rate!(Staking::stakers(21).total, 1000 + 1200, 2);
			// 2 and 4 supported 20, each with stake 250, according to phragmen.
			assert_eq!(
				Staking::stakers(21).others.iter().map(|e| e.value).collect::<Vec<BalanceOf<Test>>>(),
				vec![600, 600]
			);
			assert_eq!(
				Staking::stakers(21).others.iter().map(|e| e.who).collect::<Vec<u64>>(),
				vec![3, 1]
			);
		}

		// They are not chosen anymore
		assert_eq!(Staking::stakers(31).total, 0);
		assert_eq!(Staking::stakers(41).total, 0);

		// the total reward for era 1
		let total_payout_1 = current_total_payout_for_duration(3);
		assert!(total_payout_1 > 100); // Test is meaningfull if reward something
		<Module<Test>>::reward_by_ids(vec![(41, 10)]); // must be no-op
		<Module<Test>>::reward_by_ids(vec![(31, 10)]); // must be no-op
		<Module<Test>>::reward_by_ids(vec![(21, 2)]);
		<Module<Test>>::reward_by_ids(vec![(11, 1)]);

		start_era(2);

		// nothing else will happen, era ends and rewards are paid again,
		// it is expected that nominators will also be paid. See below

		let payout_for_10 = total_payout_1/3;
		let payout_for_20 = 2*total_payout_1/3;
		if cfg!(feature = "equalize") {
			// Nominator 2: has [400/2000 ~ 1/5 from 10] + [600/2000 ~ 3/10 from 20]'s reward.
			assert_eq!(Balances::total_balance(&2), initial_balance + payout_for_10/5 + payout_for_20*3/10 - 1);
			// Nominator 4: has [400/2000 ~ 1/5 from 20] + [600/2000 ~ 3/10 from 10]'s reward.
			assert_eq!(Balances::total_balance(&4), initial_balance + payout_for_20/5 + payout_for_10*3/10);

			// Validator 10: got 1000 / 2000 external stake.
			assert_eq_error_rate!(Balances::total_balance(&10), initial_balance + payout_for_10/2, 1);
			// Validator 20: got 1000 / 2000 external stake.
			assert_eq_error_rate!(Balances::total_balance(&20), initial_balance + payout_for_20/2, 1);
		} else {
			// Nominator 2: has [400/1800 ~ 2/9 from 10] + [600/2200 ~ 3/11 from 20]'s reward. ==> 2/9 + 3/11
			assert_eq_error_rate!(Balances::total_balance(&2), initial_balance + (2*payout_for_10/9 + 3*payout_for_20/11) - 2, 1);
			// Nominator 4: has [400/1800 ~ 2/9 from 10] + [600/2200 ~ 3/11 from 20]'s reward. ==> 2/9 + 3/11
			assert_eq_error_rate!(Balances::total_balance(&4), initial_balance + (2*payout_for_10/9 + 3*payout_for_20/11) - 2, 1);

			// Validator 10: got 800 / 1800 external stake => 8/18 =? 4/9 => Validator's share = 5/9
			assert_eq_error_rate!(Balances::total_balance(&10), initial_balance + 5*payout_for_10/9 - 1, 1);
			// Validator 20: got 1200 / 2200 external stake => 12/22 =? 6/11 => Validator's share = 5/11
			assert_eq_error_rate!(Balances::total_balance(&20), initial_balance + 5*payout_for_20/11, 1);
		}

		check_exposure_all();
		check_nominator_all();
	});
}

#[test]
fn nominators_also_get_slashed() {
	// A nominator should be slashed if the validator they nominated is slashed
	// Here is the breakdown of roles:
	// 10 - is the controller of 11
	// 11 - is the stash.
	// 2 - is the nominator of 20, 10
	with_externalities(&mut ExtBuilder::default().nominate(false).build(), || {
		assert_eq!(Staking::validator_count(), 2);

		// Set payee to controller
		assert_ok!(Staking::set_payee(Origin::signed(10), RewardDestination::Controller));

		// give the man some money.
		let initial_balance = 1000;
		for i in [1, 2, 3, 10].iter() {
			let _ = Balances::make_free_balance_be(i, initial_balance);
		}

		// 2 will nominate for 10, 20
		let nominator_stake = 500;
		assert_ok!(Staking::bond(Origin::signed(1), 2, nominator_stake, RewardDestination::default()));
		assert_ok!(Staking::nominate(Origin::signed(2), vec![20, 10]));

		let total_payout = current_total_payout_for_duration(3);
		assert!(total_payout > 100); // Test is meaningfull if reward something
		<Module<Test>>::reward_by_ids(vec![(11, 1)]);

		// new era, pay rewards,
		start_era(1);

		// Nominator stash didn't collect any.
		assert_eq!(Balances::total_balance(&2), initial_balance);

		// 10 goes offline
		Staking::on_offence(
			&[OffenceDetails {
				offender: (
					11,
					Staking::stakers(&11),
				),
				reporters: vec![],
			}],
			&[Perbill::from_percent(5)],
		);
		let expo = Staking::stakers(11);
		let slash_value = 50;
		let total_slash = expo.total.min(slash_value);
		let validator_slash = expo.own.min(total_slash);
		let nominator_slash = nominator_stake.min(total_slash - validator_slash);

		// initial + first era reward + slash
		assert_eq!(Balances::total_balance(&11), initial_balance - validator_slash);
		assert_eq!(Balances::total_balance(&2), initial_balance - nominator_slash);
		check_exposure_all();
		check_nominator_all();
		// Because slashing happened.
		assert!(is_disabled(10));
	});
}

#[test]
fn double_staking_should_fail() {
	// should test (in the same order):
	// * an account already bonded as stash cannot be be stashed again.
	// * an account already bonded as stash cannot nominate.
	// * an account already bonded as controller can nominate.
	with_externalities(&mut ExtBuilder::default()
		.build(),
		|| {
			let arbitrary_value = 5;
			// 2 = controller, 1 stashed => ok
			assert_ok!(
				Staking::bond(Origin::signed(1), 2, arbitrary_value,
				RewardDestination::default())
			);
			// 4 = not used so far, 1 stashed => not allowed.
			assert_noop!(
				Staking::bond(Origin::signed(1), 4, arbitrary_value,
				RewardDestination::default()), "stash already bonded"
			);
			// 1 = stashed => attempting to nominate should fail.
			assert_noop!(Staking::nominate(Origin::signed(1), vec![1]), "not a controller");
			// 2 = controller  => nominating should work.
			assert_ok!(Staking::nominate(Origin::signed(2), vec![1]));
		});
}

#[test]
fn double_controlling_should_fail() {
	// should test (in the same order):
	// * an account already bonded as controller CANNOT be reused as the controller of another account.
	with_externalities(&mut ExtBuilder::default()
		.build(),
		|| {
			let arbitrary_value = 5;
			// 2 = controller, 1 stashed => ok
			assert_ok!(Staking::bond(Origin::signed(1), 2, arbitrary_value, RewardDestination::default()));
			// 2 = controller, 3 stashed (Note that 2 is reused.) => no-op
			assert_noop!(Staking::bond(Origin::signed(3), 2, arbitrary_value, RewardDestination::default()), "controller already paired");
		});
}

#[test]
fn session_and_eras_work() {
	with_externalities(&mut ExtBuilder::default()
		.build(),
	|| {
		assert_eq!(Staking::current_era(), 0);

		// Block 1: No change.
		start_session(0);
		assert_eq!(Session::current_index(), 1);
		assert_eq!(Staking::current_era(), 0);

		// Block 2: Simple era change.
		start_session(2);
		assert_eq!(Session::current_index(), 3);
		assert_eq!(Staking::current_era(), 1);

		// Block 3: Schedule an era length change; no visible changes.
		start_session(3);
		assert_eq!(Session::current_index(), 4);
		assert_eq!(Staking::current_era(), 1);

		// Block 4: Era change kicks in.
		start_session(5);
		assert_eq!(Session::current_index(), 6);
		assert_eq!(Staking::current_era(), 2);

		// Block 5: No change.
		start_session(6);
		assert_eq!(Session::current_index(), 7);
		assert_eq!(Staking::current_era(), 2);

		// Block 6: No change.
		start_session(7);
		assert_eq!(Session::current_index(), 8);
		assert_eq!(Staking::current_era(), 2);

		// Block 7: Era increment.
		start_session(8);
		assert_eq!(Session::current_index(), 9);
		assert_eq!(Staking::current_era(), 3);
	});
}

#[test]
fn forcing_new_era_works() {
	with_externalities(&mut ExtBuilder::default().build(),|| {
		// normal flow of session.
		assert_eq!(Staking::current_era(), 0);
		start_session(0);
		assert_eq!(Staking::current_era(), 0);
		start_session(1);
		assert_eq!(Staking::current_era(), 0);
		start_session(2);
		assert_eq!(Staking::current_era(), 1);

		// no era change.
		ForceEra::put(Forcing::ForceNone);
		start_session(3);
		assert_eq!(Staking::current_era(), 1);
		start_session(4);
		assert_eq!(Staking::current_era(), 1);
		start_session(5);
		assert_eq!(Staking::current_era(), 1);
		start_session(6);
		assert_eq!(Staking::current_era(), 1);

		// back to normal.
		// this immediatelly starts a new session.
		ForceEra::put(Forcing::NotForcing);
		start_session(7);
		assert_eq!(Staking::current_era(), 2);
		start_session(8);
		assert_eq!(Staking::current_era(), 2);

		// forceful change
		ForceEra::put(Forcing::ForceNew);
		start_session(9);
		assert_eq!(Staking::current_era(), 3);
	});
}

#[test]
fn cannot_transfer_staked_balance() {
	// Tests that a stash account cannot transfer funds
	with_externalities(&mut ExtBuilder::default().nominate(false).build(), || {
		// Confirm account 11 is stashed
		assert_eq!(Staking::bonded(&11), Some(10));
		// Confirm account 11 has some free balance
		assert_eq!(Balances::free_balance(&11), 1000);
		// Confirm account 11 (via controller 10) is totally staked
		assert_eq!(Staking::stakers(&11).total, 1000);
		// Confirm account 11 cannot transfer as a result
		assert_noop!(Balances::transfer(Origin::signed(11), 20, 1), "account liquidity restrictions prevent withdrawal");

		// Give account 11 extra free balance
		let _ = Balances::make_free_balance_be(&11, 10000);
		// Confirm that account 11 can now transfer some balance
		assert_ok!(Balances::transfer(Origin::signed(11), 20, 1));
	});
}

#[test]
fn cannot_transfer_staked_balance_2() {
	// Tests that a stash account cannot transfer funds
	// Same test as above but with 20, and more accurate.
	// 21 has 2000 free balance but 1000 at stake
	with_externalities(&mut ExtBuilder::default()
		.nominate(false)
		.fair(true)
		.build(),
	|| {
		// Confirm account 21 is stashed
		assert_eq!(Staking::bonded(&21), Some(20));
		// Confirm account 21 has some free balance
		assert_eq!(Balances::free_balance(&21), 2000);
		// Confirm account 21 (via controller 20) is totally staked
		assert_eq!(Staking::stakers(&21).total, 1000);
		// Confirm account 21 can transfer at most 1000
		assert_noop!(Balances::transfer(Origin::signed(21), 20, 1001), "account liquidity restrictions prevent withdrawal");
		assert_ok!(Balances::transfer(Origin::signed(21), 20, 1000));
	});
}

#[test]
fn cannot_reserve_staked_balance() {
	// Checks that a bonded account cannot reserve balance from free balance
	with_externalities(&mut ExtBuilder::default().build(), || {
		// Confirm account 11 is stashed
		assert_eq!(Staking::bonded(&11), Some(10));
		// Confirm account 11 has some free balance
		assert_eq!(Balances::free_balance(&11), 1000);
		// Confirm account 11 (via controller 10) is totally staked
		assert_eq!(Staking::stakers(&11).own, 1000);
		// Confirm account 11 cannot transfer as a result
		assert_noop!(Balances::reserve(&11, 1), "account liquidity restrictions prevent withdrawal");

		// Give account 11 extra free balance
		let _ = Balances::make_free_balance_be(&11, 10000);
		// Confirm account 11 can now reserve balance
		assert_ok!(Balances::reserve(&11, 1));
	});
}

#[test]
fn reward_destination_works() {
	// Rewards go to the correct destination as determined in Payee
	with_externalities(&mut ExtBuilder::default().nominate(false).build(), || {
		// Check that account 11 is a validator
		assert!(Staking::current_elected().contains(&11));
		// Check the balance of the validator account
		assert_eq!(Balances::free_balance(&10), 1);
		// Check the balance of the stash account
		assert_eq!(Balances::free_balance(&11), 1000);
		// Check how much is at stake
		assert_eq!(Staking::ledger(&10), Some(StakingLedger {
			stash: 11,
			total: 1000,
			active: 1000,
			unlocking: vec![],
		}));

		// Compute total payout now for whole duration as other parameter won't change
		let total_payout_0 = current_total_payout_for_duration(3);
		assert!(total_payout_0 > 100); // Test is meaningfull if reward something
		<Module<Test>>::reward_by_ids(vec![(11, 1)]);

		start_era(1);

		// Check that RewardDestination is Staked (default)
		assert_eq!(Staking::payee(&11), RewardDestination::Staked);
		// Check that reward went to the stash account of validator
		assert_eq!(Balances::free_balance(&11), 1000 + total_payout_0);
		// Check that amount at stake increased accordingly
		assert_eq!(Staking::ledger(&10), Some(StakingLedger {
			stash: 11,
			total: 1000 + total_payout_0,
			active: 1000 + total_payout_0,
			unlocking: vec![],
		}));

		//Change RewardDestination to Stash
		<Payee<Test>>::insert(&11, RewardDestination::Stash);

		// Compute total payout now for whole duration as other parameter won't change
		let total_payout_1 = current_total_payout_for_duration(3);
		assert!(total_payout_1 > 100); // Test is meaningfull if reward something
		<Module<Test>>::reward_by_ids(vec![(11, 1)]);

		start_era(2);

		// Check that RewardDestination is Stash
		assert_eq!(Staking::payee(&11), RewardDestination::Stash);
		// Check that reward went to the stash account
		assert_eq!(Balances::free_balance(&11), 1000 + total_payout_0 + total_payout_1);
		// Record this value
		let recorded_stash_balance = 1000 + total_payout_0 + total_payout_1;
		// Check that amount at stake is NOT increased
		assert_eq!(Staking::ledger(&10), Some(StakingLedger {
			stash: 11,
			total: 1000 + total_payout_0,
			active: 1000 + total_payout_0,
			unlocking: vec![],
		}));

		// Change RewardDestination to Controller
		<Payee<Test>>::insert(&11, RewardDestination::Controller);

		// Check controller balance
		assert_eq!(Balances::free_balance(&10), 1);

		// Compute total payout now for whole duration as other parameter won't change
		let total_payout_2 = current_total_payout_for_duration(3);
		assert!(total_payout_2 > 100); // Test is meaningfull if reward something
		<Module<Test>>::reward_by_ids(vec![(11, 1)]);

		start_era(3);

		// Check that RewardDestination is Controller
		assert_eq!(Staking::payee(&11), RewardDestination::Controller);
		// Check that reward went to the controller account
		assert_eq!(Balances::free_balance(&10), 1 + total_payout_2);
		// Check that amount at stake is NOT increased
		assert_eq!(Staking::ledger(&10), Some(StakingLedger {
			stash: 11,
			total: 1000 + total_payout_0,
			active: 1000 + total_payout_0,
			unlocking: vec![],
		}));
		// Check that amount in staked account is NOT increased.
		assert_eq!(Balances::free_balance(&11), recorded_stash_balance);
	});
}

#[test]
fn validator_payment_prefs_work() {
	// Test that validator preferences are correctly honored
	// Note: unstake threshold is being directly tested in slashing tests.
	// This test will focus on validator payment.
	with_externalities(&mut ExtBuilder::default()
		.build(),
	|| {
		// Initial config
		let validator_cut = 5;
		let stash_initial_balance = Balances::total_balance(&11);

		// check the balance of a validator accounts.
		assert_eq!(Balances::total_balance(&10), 1);
		// check the balance of a validator's stash accounts.
		assert_eq!(Balances::total_balance(&11), stash_initial_balance);
		// and the nominator (to-be)
		let _ = Balances::make_free_balance_be(&2, 500);

		// add a dummy nominator.
		<Stakers<Test>>::insert(&11, Exposure {
			own: 500, // equal division indicates that the reward will be equally divided among validator and nominator.
			total: 1000,
			others: vec![IndividualExposure {who: 2, value: 500 }]
		});
		<Payee<Test>>::insert(&2, RewardDestination::Stash);
		<Validators<Test>>::insert(&11, ValidatorPrefs {
			validator_payment: validator_cut
		});

		// Compute total payout now for whole duration as other parameter won't change
		let total_payout_0 = current_total_payout_for_duration(3);
		assert!(total_payout_0 > 100); // Test is meaningfull if reward something
		<Module<Test>>::reward_by_ids(vec![(11, 1)]);

		start_era(1);

		// whats left to be shared is the sum of 3 rounds minus the validator's cut.
		let shared_cut = total_payout_0 - validator_cut;
		// Validator's payee is Staked account, 11, reward will be paid here.
		assert_eq!(Balances::total_balance(&11), stash_initial_balance + shared_cut/2 + validator_cut);
		// Controller account will not get any reward.
		assert_eq!(Balances::total_balance(&10), 1);
		// Rest of the reward will be shared and paid to the nominator in stake.
		assert_eq!(Balances::total_balance(&2), 500 + shared_cut/2);

		check_exposure_all();
		check_nominator_all();
	});

}

#[test]
fn bond_extra_works() {
	// Tests that extra `free_balance` in the stash can be added to stake
	// NOTE: this tests only verifies `StakingLedger` for correct updates
	// See `bond_extra_and_withdraw_unbonded_works` for more details and updates on `Exposure`.
	with_externalities(&mut ExtBuilder::default().build(),
	|| {
		// Check that account 10 is a validator
		assert!(<Validators<Test>>::exists(11));
		// Check that account 10 is bonded to account 11
		assert_eq!(Staking::bonded(&11), Some(10));
		// Check how much is at stake
		assert_eq!(Staking::ledger(&10), Some(StakingLedger {
			stash: 11,
			total: 1000,
			active: 1000,
			unlocking: vec![],
		}));

		// Give account 11 some large free balance greater than total
		let _ = Balances::make_free_balance_be(&11, 1000000);

		// Call the bond_extra function from controller, add only 100
		assert_ok!(Staking::bond_extra(Origin::signed(11), 100));
		// There should be 100 more `total` and `active` in the ledger
		assert_eq!(Staking::ledger(&10), Some(StakingLedger {
			stash: 11,
			total: 1000 + 100,
			active: 1000 + 100,
			unlocking: vec![],
		}));

		// Call the bond_extra function with a large number, should handle it
		assert_ok!(Staking::bond_extra(Origin::signed(11), u64::max_value()));
		// The full amount of the funds should now be in the total and active
		assert_eq!(Staking::ledger(&10), Some(StakingLedger {
			stash: 11,
			total: 1000000,
			active: 1000000,
			unlocking: vec![],
		}));
	});
}

#[test]
fn bond_extra_and_withdraw_unbonded_works() {
	// * Should test
	// * Given an account being bonded [and chosen as a validator](not mandatory)
	// * It can add extra funds to the bonded account.
	// * it can unbond a portion of its funds from the stash account.
	// * Once the unbonding period is done, it can actually take the funds out of the stash.
	with_externalities(&mut ExtBuilder::default()
		.nominate(false)
		.build(),
	|| {
		// Set payee to controller. avoids confusion
		assert_ok!(Staking::set_payee(Origin::signed(10), RewardDestination::Controller));

		// Give account 11 some large free balance greater than total
		let _ = Balances::make_free_balance_be(&11, 1000000);

		// Initial config should be correct
		assert_eq!(Staking::current_era(), 0);
		assert_eq!(Session::current_index(), 0);

		// check the balance of a validator accounts.
		assert_eq!(Balances::total_balance(&10), 1);

		// confirm that 10 is a normal validator and gets paid at the end of the era.
		start_era(1);

		// Initial state of 10
		assert_eq!(Staking::ledger(&10), Some(StakingLedger {
			stash: 11,
			total: 1000,
			active: 1000,
			unlocking: vec![],
		}));
		assert_eq!(Staking::stakers(&11), Exposure { total: 1000, own: 1000, others: vec![] });

		// deposit the extra 100 units
		Staking::bond_extra(Origin::signed(11), 100).unwrap();

		assert_eq!(Staking::ledger(&10), Some(StakingLedger {
			stash: 11,
			total: 1000 + 100,
			active: 1000 + 100,
			unlocking: vec![],
		}));
		// Exposure is a snapshot! only updated after the next era update.
		assert_ne!(Staking::stakers(&11), Exposure { total: 1000 + 100, own: 1000 + 100, others: vec![] });

		// trigger next era.
		Timestamp::set_timestamp(10);
		start_era(2);
		assert_eq!(Staking::current_era(), 2);

		// ledger should be the same.
		assert_eq!(Staking::ledger(&10), Some(StakingLedger {
			stash: 11,
			total: 1000 + 100,
			active: 1000 + 100,
			unlocking: vec![],
		}));
		// Exposure is now updated.
		assert_eq!(Staking::stakers(&11), Exposure { total: 1000 + 100, own: 1000 + 100, others: vec![] });

		// Unbond almost all of the funds in stash.
		Staking::unbond(Origin::signed(10), 1000).unwrap();
		assert_eq!(Staking::ledger(&10), Some(StakingLedger {
			stash: 11, total: 1000 + 100, active: 100, unlocking: vec![UnlockChunk{ value: 1000, era: 2 + 3}] })
		);

		// Attempting to free the balances now will fail. 2 eras need to pass.
		Staking::withdraw_unbonded(Origin::signed(10)).unwrap();
		assert_eq!(Staking::ledger(&10), Some(StakingLedger {
			stash: 11, total: 1000 + 100, active: 100, unlocking: vec![UnlockChunk{ value: 1000, era: 2 + 3}] }));

		// trigger next era.
		start_era(3);

		// nothing yet
		Staking::withdraw_unbonded(Origin::signed(10)).unwrap();
		assert_eq!(Staking::ledger(&10), Some(StakingLedger {
			stash: 11, total: 1000 + 100, active: 100, unlocking: vec![UnlockChunk{ value: 1000, era: 2 + 3}] }));

		// trigger next era.
		start_era(5);

		Staking::withdraw_unbonded(Origin::signed(10)).unwrap();
		// Now the value is free and the staking ledger is updated.
		assert_eq!(Staking::ledger(&10), Some(StakingLedger {
			stash: 11, total: 100, active: 100, unlocking: vec![] }));
	})
}

#[test]
fn too_many_unbond_calls_should_not_work() {
	with_externalities(&mut ExtBuilder::default().build(), || {
		// locked at era 0 until 3
		for _ in 0..MAX_UNLOCKING_CHUNKS-1 {
			assert_ok!(Staking::unbond(Origin::signed(10), 1));
		}

		start_era(1);

		// locked at era 1 until 4
		assert_ok!(Staking::unbond(Origin::signed(10), 1));
		// can't do more.
		assert_noop!(Staking::unbond(Origin::signed(10), 1), "can not schedule more unlock chunks");

		start_era(3);

		assert_noop!(Staking::unbond(Origin::signed(10), 1), "can not schedule more unlock chunks");
		// free up.
		assert_ok!(Staking::withdraw_unbonded(Origin::signed(10)));

		// Can add again.
		assert_ok!(Staking::unbond(Origin::signed(10), 1));
		assert_eq!(Staking::ledger(&10).unwrap().unlocking.len(), 2);
	})
}

#[test]
fn slot_stake_is_least_staked_validator_and_exposure_defines_maximum_punishment() {
	// Test that slot_stake is determined by the least staked validator
	// Test that slot_stake is the maximum punishment that can happen to a validator
	with_externalities(&mut ExtBuilder::default()
		.nominate(false)
		.fair(false)
		.build(),
	|| {
		// Confirm validator count is 2
		assert_eq!(Staking::validator_count(), 2);
		// Confirm account 10 and 20 are validators
		assert!(<Validators<Test>>::exists(&11) && <Validators<Test>>::exists(&21));

		assert_eq!(Staking::stakers(&11).total, 1000);
		assert_eq!(Staking::stakers(&21).total, 2000);

		// Give the man some money.
		let _ = Balances::make_free_balance_be(&10, 1000);
		let _ = Balances::make_free_balance_be(&20, 1000);

		// We confirm initialized slot_stake is this value
		assert_eq!(Staking::slot_stake(), Staking::stakers(&11).total);

		// Now lets lower account 20 stake
		<Stakers<Test>>::insert(&21, Exposure { total: 69, own: 69, others: vec![] });
		assert_eq!(Staking::stakers(&21).total, 69);
		<Ledger<Test>>::insert(&20, StakingLedger { stash: 22, total: 69, active: 69, unlocking: vec![] });

		// Compute total payout now for whole duration as other parameter won't change
		let total_payout_0 = current_total_payout_for_duration(3);
		assert!(total_payout_0 > 100); // Test is meaningfull if reward something
		<Module<Test>>::reward_by_ids(vec![(11, 1)]);
		<Module<Test>>::reward_by_ids(vec![(21, 1)]);

		// New era --> rewards are paid --> stakes are changed
		start_era(1);

		// -- new balances + reward
		assert_eq!(Staking::stakers(&11).total, 1000 + total_payout_0/2);
		assert_eq!(Staking::stakers(&21).total, 69 + total_payout_0/2);

		let _11_balance = Balances::free_balance(&11);
		assert_eq!(_11_balance, 1000 + total_payout_0/2);

		// -- slot stake should also be updated.
		assert_eq!(Staking::slot_stake(), 69 + total_payout_0/2);

		check_exposure_all();
		check_nominator_all();
	});
}

#[test]
fn on_free_balance_zero_stash_removes_validator() {
	// Tests that validator storage items are cleaned up when stash is empty
	// Tests that storage items are untouched when controller is empty
	with_externalities(&mut ExtBuilder::default()
		.existential_deposit(10)
		.build(),
	|| {
		// Check the balance of the validator account
		assert_eq!(Balances::free_balance(&10), 256);
		// Check the balance of the stash account
		assert_eq!(Balances::free_balance(&11), 256000);
		// Check these two accounts are bonded
		assert_eq!(Staking::bonded(&11), Some(10));

		// Set some storage items which we expect to be cleaned up
		// Set payee information
		assert_ok!(Staking::set_payee(Origin::signed(10), RewardDestination::Stash));

		// Check storage items that should be cleaned up
		assert!(<Ledger<Test>>::exists(&10));
		assert!(<Bonded<Test>>::exists(&11));
		assert!(<Validators<Test>>::exists(&11));
		assert!(<Payee<Test>>::exists(&11));

		// Reduce free_balance of controller to 0
		let _ = Balances::slash(&10, u64::max_value());

		// Check the balance of the stash account has not been touched
		assert_eq!(Balances::free_balance(&11), 256000);
		// Check these two accounts are still bonded
		assert_eq!(Staking::bonded(&11), Some(10));

		// Check storage items have not changed
		assert!(<Ledger<Test>>::exists(&10));
		assert!(<Bonded<Test>>::exists(&11));
		assert!(<Validators<Test>>::exists(&11));
		assert!(<Payee<Test>>::exists(&11));

		// Reduce free_balance of stash to 0
		let _ = Balances::slash(&11, u64::max_value());
		// Check total balance of stash
		assert_eq!(Balances::total_balance(&11), 0);

		// Check storage items do not exist
		assert!(!<Ledger<Test>>::exists(&10));
		assert!(!<Bonded<Test>>::exists(&11));
		assert!(!<Validators<Test>>::exists(&11));
		assert!(!<Nominators<Test>>::exists(&11));
		assert!(!<Payee<Test>>::exists(&11));
	});
}

#[test]
fn on_free_balance_zero_stash_removes_nominator() {
	// Tests that nominator storage items are cleaned up when stash is empty
	// Tests that storage items are untouched when controller is empty
	with_externalities(&mut ExtBuilder::default()
		.existential_deposit(10)
		.build(),
	|| {
		// Make 10 a nominator
		assert_ok!(Staking::nominate(Origin::signed(10), vec![20]));
		// Check that account 10 is a nominator
		assert!(<Nominators<Test>>::exists(11));
		// Check the balance of the nominator account
		assert_eq!(Balances::free_balance(&10), 256);
		// Check the balance of the stash account
		assert_eq!(Balances::free_balance(&11), 256000);

		// Set payee information
		assert_ok!(Staking::set_payee(Origin::signed(10), RewardDestination::Stash));

		// Check storage items that should be cleaned up
		assert!(<Ledger<Test>>::exists(&10));
		assert!(<Bonded<Test>>::exists(&11));
		assert!(<Nominators<Test>>::exists(&11));
		assert!(<Payee<Test>>::exists(&11));

		// Reduce free_balance of controller to 0
		let _ = Balances::slash(&10, u64::max_value());
		// Check total balance of account 10
		assert_eq!(Balances::total_balance(&10), 0);

		// Check the balance of the stash account has not been touched
		assert_eq!(Balances::free_balance(&11), 256000);
		// Check these two accounts are still bonded
		assert_eq!(Staking::bonded(&11), Some(10));

		// Check storage items have not changed
		assert!(<Ledger<Test>>::exists(&10));
		assert!(<Bonded<Test>>::exists(&11));
		assert!(<Nominators<Test>>::exists(&11));
		assert!(<Payee<Test>>::exists(&11));

		// Reduce free_balance of stash to 0
		let _ = Balances::slash(&11, u64::max_value());
		// Check total balance of stash
		assert_eq!(Balances::total_balance(&11), 0);

		// Check storage items do not exist
		assert!(!<Ledger<Test>>::exists(&10));
		assert!(!<Bonded<Test>>::exists(&11));
		assert!(!<Validators<Test>>::exists(&11));
		assert!(!<Nominators<Test>>::exists(&11));
		assert!(!<Payee<Test>>::exists(&11));
	});
}

#[test]
fn phragmen_poc_works() {
	// Tests the POC test of the phragmen, mentioned in the paper and reference implementation.
	// Initial votes:
	// Votes  [
	// ('2', 500, ['10', '20', '30']),
	// ('4', 500, ['10', '20', '40']),
	// ('10', 1000, ['10']),
	// ('20', 1000, ['20']),
	// ('30', 1000, ['30']),
	// ('40', 1000, ['40'])]
	//
	// Sequential Phragmén gives
	// 10  is elected with stake  1666.6666666666665 and score  0.0005
	// 20  is elected with stake  1333.3333333333333 and score  0.00075

	// 2  has load  0.00075 and supported
	// 10  with stake  333.3333333333333 20  with stake  166.66666666666666 30  with stake  0.0
	// 4  has load  0.00075 and supported
	// 10  with stake  333.3333333333333 20  with stake  166.66666666666666 40  with stake  0.0
	// 10  has load  0.0005 and supported
	// 10  with stake  1000.0
	// 20  has load  0.00075 and supported
	// 20  with stake  1000.0
	// 30  has load  0 and supported
	// 30  with stake  0
	// 40  has load  0 and supported
	// 40  with stake  0

	// 	Sequential Phragmén with post processing gives
	// 10  is elected with stake  1500.0 and score  0.0005
	// 20  is elected with stake  1500.0 and score  0.00075
	//
	// 10  has load  0.0005 and supported
	// 10  with stake  1000.0
	// 20  has load  0.00075 and supported
	// 20  with stake  1000.0
	// 30  has load  0 and supported
	// 30  with stake  0
	// 40  has load  0 and supported
	// 40  with stake  0
	// 2  has load  0.00075 and supported
	// 10  with stake  166.66666666666674 20  with stake  333.33333333333326 30  with stake  0
	// 4  has load  0.00075 and supported
	// 10  with stake  333.3333333333333 20  with stake  166.66666666666666 40  with stake  0.0
	with_externalities(&mut ExtBuilder::default()
		.nominate(false)
		.validator_pool(true)
		.build(),
	|| {
		// We don't really care about this. At this point everything is even.
		assert_eq_uvec!(validator_controllers(), vec![40, 30]);

		// Set payees to Controller
		assert_ok!(Staking::set_payee(Origin::signed(10), RewardDestination::Controller));
		assert_ok!(Staking::set_payee(Origin::signed(20), RewardDestination::Controller));
		assert_ok!(Staking::set_payee(Origin::signed(30), RewardDestination::Controller));
		assert_ok!(Staking::set_payee(Origin::signed(40), RewardDestination::Controller));

		// no one is a nominator
		assert_eq!(<Nominators<Test>>::enumerate().count(), 0 as usize);

		// bond [2,1] / [4,3] a nominator
		let _ = Balances::deposit_creating(&1, 1000);
		let _ = Balances::deposit_creating(&3, 1000);

		assert_ok!(Staking::bond(Origin::signed(1), 2, 500, RewardDestination::default()));
		assert_ok!(Staking::nominate(Origin::signed(2), vec![11, 21, 31]));

		assert_ok!(Staking::bond(Origin::signed(3), 4, 500, RewardDestination::default()));
		assert_ok!(Staking::nominate(Origin::signed(4), vec![11, 21, 41]));

		// New era => election algorithm will trigger
		start_era(1);

		assert_eq_uvec!(validator_controllers(), vec![20, 10]);

		assert_eq!(Staking::stakers(11).own, 1000);
		assert_eq!(Staking::stakers(21).own, 1000);

		if cfg!(feature = "equalize") {
			assert_eq_error_rate!(Staking::stakers(11).total, 1000 + 500, 2);
			assert_eq_error_rate!(Staking::stakers(21).total, 1000 + 500, 2);
		} else {
			assert_eq_error_rate!(Staking::stakers(11).total, 1000 + 333, 2);
			assert_eq_error_rate!(Staking::stakers(21).total, 1000 + 666, 2);
		}

		// Nominator's stake distribution.
		assert_eq!(Staking::stakers(11).others.iter().map(|e| e.who).collect::<Vec<BalanceOf<Test>>>(), vec![3, 1]);
		assert_eq!(Staking::stakers(21).others.iter().map(|e| e.who).collect::<Vec<BalanceOf<Test>>>(), vec![3, 1]);

		if cfg!(feature = "equalize") {
			assert_eq_uvec!(
				Staking::stakers(11).others.iter().map(|e| e.value).collect::<Vec<BalanceOf<Test>>>(),
				vec![333, 166]
			);
			assert_eq!(
				Staking::stakers(11).others.iter().map(|e| e.value).sum::<BalanceOf<Test>>(),
				499
			);
			assert_eq_uvec!(
				Staking::stakers(21).others.iter().map(|e| e.value).collect::<Vec<BalanceOf<Test>>>(),
				vec![333, 166]
			);
			assert_eq!(
				Staking::stakers(21).others.iter().map(|e| e.value).sum::<BalanceOf<Test>>(),
				499
			);
		} else {
			assert_eq_uvec!(
				Staking::stakers(11).others.iter().map(|e| e.value).collect::<Vec<BalanceOf<Test>>>(),
				vec![166, 166]
			);
			assert_eq!(
				Staking::stakers(11).others.iter().map(|e| e.value).sum::<BalanceOf<Test>>(),
				332
			);
			assert_eq_uvec!(
				Staking::stakers(21).others.iter().map(|e| e.value).collect::<Vec<BalanceOf<Test>>>(),
				vec![333, 333]
			);
			assert_eq!(
				Staking::stakers(21).others.iter().map(|e| e.value).sum::<BalanceOf<Test>>(),
				666
			);
		}
		check_exposure_all();
		check_nominator_all();
	});
}

#[test]
fn phragmen_poc_2_works() {
	// tests the encapsulated phragmen::elect function.
	// Votes  [
	// 	('10', 1000, ['10']),
	// 	('20', 1000, ['20']),
	// 	('30', 1000, ['30']),
	// 	('2', 50, ['10', '20']),
	// 	('4', 1000, ['10', '30'])
	// ]
	// Sequential Phragmén gives
	// 10  is elected with stake  1705.7377049180327 and score  0.0004878048780487805
	// 30  is elected with stake  1344.2622950819673 and score  0.0007439024390243903
	with_externalities(&mut ExtBuilder::default().nominate(false).build(), || {
		// initial setup of 10 and 20, both validators
		assert_eq_uvec!(validator_controllers(), vec![20, 10]);

		// Bond [30, 31] as the third validator
		assert_ok!(Staking::bond_extra(Origin::signed(31), 999));
		assert_ok!(Staking::validate(Origin::signed(30), ValidatorPrefs::default()));

		// bond [2,1](A), [4,3](B), as 2 nominators
		for i in &[1, 3] { let _ = Balances::deposit_creating(i, 2000); }

		assert_ok!(Staking::bond(Origin::signed(1), 2, 50, RewardDestination::default()));
		assert_ok!(Staking::nominate(Origin::signed(2), vec![11, 21]));

		assert_ok!(Staking::bond(Origin::signed(3), 4, 1000, RewardDestination::default()));
		assert_ok!(Staking::nominate(Origin::signed(4), vec![11, 31]));

		let results = phragmen::elect::<_, _, _, <Test as Trait>::CurrencyToVote>(
			2,
			Staking::minimum_validator_count() as usize,
			<Validators<Test>>::enumerate().map(|(who, _)| who).collect::<Vec<u64>>(),
			<Nominators<Test>>::enumerate().collect(),
			Staking::slashable_balance_of,
			true,
		);

		let phragmen::PhragmenResult { winners, assignments } = results.unwrap();

		// 10 and 30 must be the winners
		assert_eq!(winners, vec![11, 31]);
<<<<<<< HEAD
		assert_eq!(assignment, vec![
			(3, vec![(11, sr_primitives::Perbill::from_parts(655737705)), (31, sr_primitives::Perbill::from_parts(344262295))]),
			(1, vec![(11, sr_primitives::Perbill::from_percent(100))]),
=======
		assert_eq!(assignments, vec![
			(3, vec![(11, 2816371998), (31, 1478595298)]),
			(1, vec![(11, 4294967296)]),
>>>>>>> 7004308c
		]);
		check_exposure_all();
		check_nominator_all();
	})
}

#[test]
fn switching_roles() {
	// Test that it should be possible to switch between roles (nominator, validator, idle) with minimal overhead.
	with_externalities(&mut ExtBuilder::default()
		.nominate(false)
		.build(),
	|| {
		Timestamp::set_timestamp(1); // Initialize time.

		// Reset reward destination
		for i in &[10, 20] { assert_ok!(Staking::set_payee(Origin::signed(*i), RewardDestination::Controller)); }

		assert_eq_uvec!(validator_controllers(), vec![20, 10]);

		// put some money in account that we'll use.
		for i in 1..7 { let _ = Balances::deposit_creating(&i, 5000); }

		// add 2 nominators
		assert_ok!(Staking::bond(Origin::signed(1), 2, 2000, RewardDestination::Controller));
		assert_ok!(Staking::nominate(Origin::signed(2), vec![11, 5]));

		assert_ok!(Staking::bond(Origin::signed(3), 4, 500, RewardDestination::Controller));
		assert_ok!(Staking::nominate(Origin::signed(4), vec![21, 1]));

		// add a new validator candidate
		assert_ok!(Staking::bond(Origin::signed(5), 6, 1000, RewardDestination::Controller));
		assert_ok!(Staking::validate(Origin::signed(6), ValidatorPrefs::default()));

		// new block
		start_session(1);

		// no change
		assert_eq_uvec!(validator_controllers(), vec![20, 10]);

		// new block
		start_session(2);

		// no change
		assert_eq_uvec!(validator_controllers(), vec![20, 10]);

		// new block --> ne era --> new validators
		start_session(3);

		// with current nominators 10 and 5 have the most stake
		assert_eq_uvec!(validator_controllers(), vec![6, 10]);

		// 2 decides to be a validator. Consequences:
		assert_ok!(Staking::validate(Origin::signed(2), ValidatorPrefs::default()));
		// new stakes:
		// 10: 1000 self vote
		// 20: 1000 self vote + 250 vote
		// 6 : 1000 self vote
		// 2 : 2000 self vote + 250 vote.
		// Winners: 20 and 2

		start_session(4);
		assert_eq_uvec!(validator_controllers(), vec![6, 10]);

		start_session(5);
		assert_eq_uvec!(validator_controllers(), vec![6, 10]);

		// ne era
		start_session(6);
		assert_eq_uvec!(validator_controllers(), vec![2, 20]);

		check_exposure_all();
		check_nominator_all();
	});
}

#[test]
fn wrong_vote_is_null() {
	with_externalities(&mut ExtBuilder::default()
		.nominate(false)
		.validator_pool(true)
	.build(),
	|| {
		assert_eq_uvec!(validator_controllers(), vec![40, 30]);

		// put some money in account that we'll use.
		for i in 1..3 { let _ = Balances::deposit_creating(&i, 5000); }

		// add 1 nominators
		assert_ok!(Staking::bond(Origin::signed(1), 2, 2000, RewardDestination::default()));
		assert_ok!(Staking::nominate(Origin::signed(2), vec![
			11, 21, 			// good votes
			1, 2, 15, 1000, 25  // crap votes. No effect.
		]));

		// new block
		start_era(1);

		assert_eq_uvec!(validator_controllers(), vec![20, 10]);
	});
}

#[test]
fn bond_with_no_staked_value() {
	// Behavior when someone bonds with no staked value.
	// Particularly when she votes and the candidate is elected.
	with_externalities(&mut ExtBuilder::default()
	.validator_count(3)
	.existential_deposit(5)
	.nominate(false)
	.minimum_validator_count(1)
	.build(), || {
				// Can't bond with 1
		assert_noop!(
			Staking::bond(Origin::signed(1), 2, 1, RewardDestination::Controller),
			"can not bond with value less than minimum balance"
		);
		// bonded with absolute minimum value possible.
		assert_ok!(Staking::bond(Origin::signed(1), 2, 5, RewardDestination::Controller));
		assert_eq!(Balances::locks(&1)[0].amount, 5);

		// unbonding even 1 will cause all to be unbonded.
		assert_ok!(Staking::unbond(Origin::signed(2), 1));
		assert_eq!(
			Staking::ledger(2),
			Some(StakingLedger {
				stash: 1,
				active: 0,
				total: 5,
				unlocking: vec![UnlockChunk {value: 5, era: 3}]
			})
		);

		start_era(1);
		start_era(2);

		// not yet removed.
		assert_ok!(Staking::withdraw_unbonded(Origin::signed(2)));
		assert!(Staking::ledger(2).is_some());
		assert_eq!(Balances::locks(&1)[0].amount, 5);

		start_era(3);

		// poof. Account 1 is removed from the staking system.
		assert_ok!(Staking::withdraw_unbonded(Origin::signed(2)));
		assert!(Staking::ledger(2).is_none());
		assert_eq!(Balances::locks(&1).len(), 0);
	});
}

#[test]
fn bond_with_little_staked_value_bounded_by_slot_stake() {
	// Behavior when someone bonds with little staked value.
	// Particularly when she votes and the candidate is elected.
	with_externalities(&mut ExtBuilder::default()
		.validator_count(3)
		.nominate(false)
		.minimum_validator_count(1)
		.build(),
	|| {

		// setup
		assert_ok!(Staking::chill(Origin::signed(30)));
		assert_ok!(Staking::set_payee(Origin::signed(10), RewardDestination::Controller));
		let init_balance_2 = Balances::free_balance(&2);
		let init_balance_10 = Balances::free_balance(&10);

		// Stingy validator.
		assert_ok!(Staking::bond(Origin::signed(1), 2, 1, RewardDestination::Controller));
		assert_ok!(Staking::validate(Origin::signed(2), ValidatorPrefs::default()));

		let total_payout_0 = current_total_payout_for_duration(3);
		assert!(total_payout_0 > 100); // Test is meaningfull if reward something
		reward_all_elected();
		start_era(1);

		// 2 is elected.
		// and fucks up the slot stake.
		assert_eq_uvec!(validator_controllers(), vec![20, 10, 2]);
		assert_eq!(Staking::slot_stake(), 1);

		// Old ones are rewarded.
		assert_eq_error_rate!(Balances::free_balance(&10), init_balance_10 + total_payout_0 / 3, 2);
		// no rewards paid to 2. This was initial election.
		assert_eq!(Balances::free_balance(&2), init_balance_2);

		let total_payout_1 = current_total_payout_for_duration(3);
		assert!(total_payout_1 > 100); // Test is meaningfull if reward something
		reward_all_elected();
		start_era(2);

		assert_eq_uvec!(validator_controllers(), vec![20, 10, 2]);
		assert_eq!(Staking::slot_stake(), 1);

		assert_eq_error_rate!(Balances::free_balance(&2), init_balance_2 + total_payout_1 / 3, 2);
		assert_eq_error_rate!(Balances::free_balance(&10), init_balance_10 + total_payout_0/3 + total_payout_1 / 3, 2);
		check_exposure_all();
		check_nominator_all();
	});
}

#[cfg(feature = "equalize")]
#[test]
fn phragmen_linear_worse_case_equalize() {
	with_externalities(&mut ExtBuilder::default()
		.nominate(false)
		.validator_pool(true)
		.fair(true)
		.build(),
	|| {

		bond_validator(50, 1000);
		bond_validator(60, 1000);
		bond_validator(70, 1000);

		bond_nominator(2, 2000, vec![11]);
		bond_nominator(4, 1000, vec![11, 21]);
		bond_nominator(6, 1000, vec![21, 31]);
		bond_nominator(8, 1000, vec![31, 41]);
		bond_nominator(110, 1000, vec![41, 51]);
		bond_nominator(120, 1000, vec![51, 61]);
		bond_nominator(130, 1000, vec![61, 71]);

		for i in &[10, 20, 30, 40, 50, 60, 70] {
			assert_ok!(Staking::set_payee(Origin::signed(*i), RewardDestination::Controller));
		}

		assert_eq_uvec!(validator_controllers(), vec![40, 30]);
		assert_ok!(Staking::set_validator_count(Origin::ROOT, 7));

		start_era(1);

		assert_eq_uvec!(validator_controllers(), vec![10, 60, 40, 20, 50, 30, 70]);

		assert_eq_error_rate!(Staking::stakers(11).total, 3000, 2);
		assert_eq_error_rate!(Staking::stakers(21).total, 2255, 2);
		assert_eq_error_rate!(Staking::stakers(31).total, 2255, 2);
		assert_eq_error_rate!(Staking::stakers(41).total, 1925, 2);
		assert_eq_error_rate!(Staking::stakers(51).total, 1870, 2);
		assert_eq_error_rate!(Staking::stakers(61).total, 1890, 2);
		assert_eq_error_rate!(Staking::stakers(71).total, 1800, 2);

		check_exposure_all();
		check_nominator_all();
	})
}

#[test]
fn phragmen_chooses_correct_number_of_validators() {
	with_externalities(&mut ExtBuilder::default()
		.nominate(true)
		.validator_pool(true)
		.fair(true)
		.validator_count(1)
		.build(),
	|| {
		assert_eq!(Staking::validator_count(), 1);
		assert_eq!(validator_controllers().len(), 1);

		System::set_block_number(1);
		Session::on_initialize(System::block_number());

		assert_eq!(validator_controllers().len(), 1);
		check_exposure_all();
		check_nominator_all();
	})
}


#[test]
fn phragmen_score_should_be_accurate_on_large_stakes() {
	with_externalities(&mut ExtBuilder::default()
		.nominate(false)
		.build(),
	|| {
		bond_validator(2, u64::max_value()-1);
		bond_validator(4, u64::max_value()-3);
		bond_validator(6, u64::max_value()-2);
		bond_validator(8, u64::max_value()-4);

		start_era(1);

		assert_eq_uvec!(validator_controllers(), vec![6, 2]);
		check_exposure_all();
		check_nominator_all();
	})
}

#[test]
fn phragmen_should_not_overflow_validators() {
	with_externalities(&mut ExtBuilder::default()
		.nominate(false)
		.build(),
	|| {
		let _ = Staking::chill(Origin::signed(10));
		let _ = Staking::chill(Origin::signed(20));

		bond_validator(2, u64::max_value());
		bond_validator(4, u64::max_value());

		bond_nominator(6, u64::max_value()/2, vec![3, 5]);
		bond_nominator(8, u64::max_value()/2, vec![3, 5]);

		start_era(1);

		assert_eq_uvec!(validator_controllers(), vec![4, 2]);

		// This test will fail this. Will saturate.
		// check_exposure_all();
		assert_eq!(Staking::stakers(3).total, u64::max_value());
		assert_eq!(Staking::stakers(5).total, u64::max_value());
	})
}

#[test]
fn phragmen_should_not_overflow_nominators() {
	with_externalities(&mut ExtBuilder::default()
		.nominate(false)
		.build(),
	|| {
		let _ = Staking::chill(Origin::signed(10));
		let _ = Staking::chill(Origin::signed(20));

		bond_validator(2, u64::max_value()/2);
		bond_validator(4, u64::max_value()/2);

		bond_nominator(6, u64::max_value(), vec![3, 5]);
		bond_nominator(8, u64::max_value(), vec![3, 5]);

		start_era(1);

		assert_eq_uvec!(validator_controllers(), vec![4, 2]);

		// Saturate.
		assert_eq!(Staking::stakers(3).total, u64::max_value());
		assert_eq!(Staking::stakers(5).total, u64::max_value());
	})
}

#[test]
fn phragmen_should_not_overflow_ultimate() {
	with_externalities(&mut ExtBuilder::default()
		.nominate(false)
		.build(),
	|| {
		bond_validator(2, u64::max_value());
		bond_validator(4, u64::max_value());

		bond_nominator(6, u64::max_value(), vec![3, 5]);
		bond_nominator(8, u64::max_value(), vec![3, 5]);

		start_era(1);

		assert_eq_uvec!(validator_controllers(), vec![4, 2]);

		// Saturate.
		assert_eq!(Staking::stakers(3).total, u64::max_value());
		assert_eq!(Staking::stakers(5).total, u64::max_value());
	})
}


#[test]
fn phragmen_large_scale_test() {
	with_externalities(&mut ExtBuilder::default()
		.nominate(false)
		.minimum_validator_count(1)
		.validator_count(20)
		.build(),
	|| {
		let _ = Staking::chill(Origin::signed(10));
		let _ = Staking::chill(Origin::signed(20));
		let _ = Staking::chill(Origin::signed(30));
		let prefix = 200;

		bond_validator(prefix + 2,  1);
		bond_validator(prefix + 4,  100);
		bond_validator(prefix + 6,  1000000);
		bond_validator(prefix + 8,  100000000001000);
		bond_validator(prefix + 10, 100000000002000);
		bond_validator(prefix + 12, 100000000003000);
		bond_validator(prefix + 14, 400000000000000);
		bond_validator(prefix + 16, 400000000001000);
		bond_validator(prefix + 18, 18000000000000000);
		bond_validator(prefix + 20, 20000000000000000);
		bond_validator(prefix + 22, 500000000000100000);
		bond_validator(prefix + 24, 500000000000200000);

		bond_nominator(50, 990000000000000000, vec![
			prefix + 3,
			prefix + 5,
			prefix + 7,
			prefix + 9,
			prefix + 11,
			prefix + 13,
			prefix + 15,
			prefix + 17,
			prefix + 19,
			prefix + 21,
			prefix + 23,
			prefix + 25]
		);

		start_era(1);

		check_exposure_all();
		check_nominator_all();
	})
}

#[test]
fn phragmen_large_scale_test_2() {
	with_externalities(&mut ExtBuilder::default()
		.nominate(false)
		.minimum_validator_count(1)
		.validator_count(2)
		.build(),
	|| {
		let _ = Staking::chill(Origin::signed(10));
		let _ = Staking::chill(Origin::signed(20));
		let nom_budget: u64 = 1_000_000_000_000_000_000;
		let c_budget: u64 = 4_000_000;

		bond_validator(2, c_budget as u64);
		bond_validator(4, c_budget as u64);

		bond_nominator(50, nom_budget, vec![3, 5]);

		start_era(1);

		// Each exposure => total == own + sum(others)
		check_exposure_all();
		check_nominator_all();

		assert_total_expo(3, nom_budget / 2 + c_budget);
		assert_total_expo(5, nom_budget / 2 + c_budget);
	})
}

#[test]
fn reward_validator_slashing_validator_doesnt_overflow() {
	with_externalities(&mut ExtBuilder::default()
		.build(),
	|| {
		let stake = u32::max_value() as u64 * 2;
		let reward_slash = u32::max_value() as u64 * 2;

		// Assert multiplication overflows in balance arithmetic.
		assert!(stake.checked_mul(reward_slash).is_none());

		// Set staker
		let _ = Balances::make_free_balance_be(&11, stake);
		<Stakers<Test>>::insert(&11, Exposure { total: stake, own: stake, others: vec![] });

		// Check reward
		let _ = Staking::reward_validator(&11, reward_slash);
		assert_eq!(Balances::total_balance(&11), stake * 2);

		// Set staker
		let _ = Balances::make_free_balance_be(&11, stake);
		let _ = Balances::make_free_balance_be(&2, stake);
		<Stakers<Test>>::insert(&11, Exposure { total: stake, own: 1, others: vec![
			IndividualExposure { who: 2, value: stake - 1 }
		]});

		// Check slashing
		let _ = Staking::slash_validator(&11, reward_slash, &Staking::stakers(&11), &mut Vec::new());
		assert_eq!(Balances::total_balance(&11), stake - 1);
		assert_eq!(Balances::total_balance(&2), 1);
	})
}

#[test]
fn reward_from_authorship_event_handler_works() {
	with_externalities(&mut ExtBuilder::default()
		.build(),
	|| {
		use authorship::EventHandler;

		assert_eq!(<authorship::Module<Test>>::author(), 11);

		<Module<Test>>::note_author(11);
		<Module<Test>>::note_uncle(21, 1);
		// An uncle author that is not currently elected doesn't get rewards,
		// but the block producer does get reward for referencing it.
		<Module<Test>>::note_uncle(31, 1);
		// Rewarding the same two times works.
		<Module<Test>>::note_uncle(11, 1);

		// Not mandatory but must be coherent with rewards
		assert_eq!(<CurrentElected<Test>>::get(), vec![21, 11]);

		// 21 is rewarded as an uncle producer
		// 11 is rewarded as a block procuder and uncle referencer and uncle producer
		assert_eq!(CurrentEraRewards::get().rewards, vec![1, 20+2*3 + 1]);
		assert_eq!(CurrentEraRewards::get().total, 28);
	})
}

#[test]
fn add_reward_points_fns_works() {
	with_externalities(&mut ExtBuilder::default()
		.build(),
	|| {
		let validators = <Module<Test>>::current_elected();
		// Not mandatory but must be coherent with rewards
		assert_eq!(validators, vec![21, 11]);

		<Module<Test>>::reward_by_indices(vec![
			(0, 1),
			(1, 1),
			(2, 1),
			(1, 1),
		]);

		<Module<Test>>::reward_by_ids(vec![
			(21, 1),
			(11, 1),
			(31, 1),
			(11, 1),
		]);

		assert_eq!(CurrentEraRewards::get().rewards, vec![2, 4]);
		assert_eq!(CurrentEraRewards::get().total, 6);
	})
}

#[test]
fn unbonded_balance_is_not_slashable() {
	with_externalities(&mut ExtBuilder::default().build(), || {
		// total amount staked is slashable.
		assert_eq!(Staking::slashable_balance_of(&11), 1000);

		assert_ok!(Staking::unbond(Origin::signed(10),  800));

		// only the active portion.
		assert_eq!(Staking::slashable_balance_of(&11), 200);
	})
}

#[test]
fn era_is_always_same_length() {
	// This ensures that the sessions is always of the same length if there is no forcing no
	// session changes.
	with_externalities(&mut ExtBuilder::default().build(), || {
		start_era(1);
		assert_eq!(Staking::current_era_start_session_index(), SessionsPerEra::get());

		start_era(2);
		assert_eq!(Staking::current_era_start_session_index(), SessionsPerEra::get() * 2);

		let session = Session::current_index();
		ForceEra::put(Forcing::ForceNew);
		advance_session();
		assert_eq!(Staking::current_era(), 3);
		assert_eq!(Staking::current_era_start_session_index(), session + 1);

		start_era(4);
		assert_eq!(Staking::current_era_start_session_index(), session + SessionsPerEra::get() + 1);
	});
}

#[test]
fn offence_forces_new_era() {
	with_externalities(&mut ExtBuilder::default().build(), || {
		Staking::on_offence(
			&[OffenceDetails {
				offender: (
					11,
					Staking::stakers(&11),
				),
				reporters: vec![],
			}],
			&[Perbill::from_percent(5)],
		);

		assert_eq!(Staking::force_era(), Forcing::ForceNew);
	});
}

#[test]
fn slashing_performed_according_exposure() {
	// This test checks that slashing is performed according the exposure (or more precisely,
	// historical exposure), not the current balance.
	with_externalities(&mut ExtBuilder::default().build(), || {
		assert_eq!(Staking::stakers(&11).own, 1000);

		// Handle an offence with a historical exposure.
		Staking::on_offence(
			&[OffenceDetails {
				offender: (
					11,
					Exposure {
						total: 500,
						own: 500,
						others: vec![],
					},
				),
				reporters: vec![],
			}],
			&[Perbill::from_percent(50)],
		);

		// The stash account should be slashed for 250 (50% of 500).
		assert_eq!(Balances::free_balance(&11), 1000 - 250);
	});
}

#[test]
fn reporters_receive_their_slice() {
	// This test verifies that the reporters of the offence receive their slice from the slashed
	// amount.
	with_externalities(&mut ExtBuilder::default().build(), || {
		// The reporters' reward is calculated from the total exposure.
		#[cfg(feature = "equalize")]
		let initial_balance = 1250;
		#[cfg(not(feature = "equalize"))]
		let initial_balance = 1125;

		assert_eq!(Staking::stakers(&11).total, initial_balance);

		Staking::on_offence(
			&[OffenceDetails {
				offender: (
					11,
					Staking::stakers(&11),
				),
				reporters: vec![1, 2],
			}],
			&[Perbill::from_percent(50)],
		);

		// initial_balance x 50% (slash fraction) x 10% (rewards slice)
		let reward = initial_balance / 20 / 2;
		assert_eq!(Balances::free_balance(&1), 10 + reward);
		assert_eq!(Balances::free_balance(&2), 20 + reward);
	});
}

#[test]
fn invulnerables_are_not_slashed() {
	// For invulnerable validators no slashing is performed.
	with_externalities(
		&mut ExtBuilder::default().invulnerables(vec![11]).build(),
		|| {
			#[cfg(feature = "equalize")]
			let initial_balance = 1250;
			#[cfg(not(feature = "equalize"))]
			let initial_balance = 1375;

			assert_eq!(Balances::free_balance(&11), 1000);
			assert_eq!(Balances::free_balance(&21), 2000);
			assert_eq!(Staking::stakers(&21).total, initial_balance);

			Staking::on_offence(
				&[
					OffenceDetails {
						offender: (11, Staking::stakers(&11)),
						reporters: vec![],
					},
					OffenceDetails {
						offender: (21, Staking::stakers(&21)),
						reporters: vec![],
					},
				],
				&[Perbill::from_percent(50), Perbill::from_percent(20)],
			);

			// The validator 11 hasn't been slashed, but 21 has been.
			assert_eq!(Balances::free_balance(&11), 1000);
			// 2000 - (0.2 * initial_balance)
			assert_eq!(Balances::free_balance(&21), 2000 - (2 * initial_balance / 10));
		},
	);
}

#[test]
fn dont_slash_if_fraction_is_zero() {
	// Don't slash if the fraction is zero.
	with_externalities(&mut ExtBuilder::default().build(), || {
		assert_eq!(Balances::free_balance(&11), 1000);

		Staking::on_offence(
			&[OffenceDetails {
				offender: (
					11,
					Staking::stakers(&11),
				),
				reporters: vec![],
			}],
			&[Perbill::from_percent(0)],
		);

		// The validator hasn't been slashed. The new era is not forced.
		assert_eq!(Balances::free_balance(&11), 1000);
		assert_eq!(Staking::force_era(), Forcing::NotForcing);
	});
}<|MERGE_RESOLUTION|>--- conflicted
+++ resolved
@@ -19,12 +19,11 @@
 use super::*;
 use runtime_io::with_externalities;
 use sr_primitives::traits::OnInitialize;
-<<<<<<< HEAD
-use srml_support::{assert_ok, assert_noop, assert_eq_uvec, assert_eq_error_rate, EnumerableStorageMap};
-=======
 use sr_staking_primitives::offence::{OffenceDetails, OnOffenceHandler};
-use srml_support::{assert_ok, assert_noop, assert_eq_uvec, EnumerableStorageMap};
->>>>>>> 7004308c
+use srml_support::{
+	assert_ok, assert_noop, assert_eq_uvec, assert_eq_error_rate,
+	EnumerableStorageMap
+};
 use mock::*;
 use srml_support::traits::{Currency, ReservableCurrency};
 
@@ -1444,15 +1443,9 @@
 
 		// 10 and 30 must be the winners
 		assert_eq!(winners, vec![11, 31]);
-<<<<<<< HEAD
-		assert_eq!(assignment, vec![
+		assert_eq!(assignments, vec![
 			(3, vec![(11, sr_primitives::Perbill::from_parts(655737705)), (31, sr_primitives::Perbill::from_parts(344262295))]),
 			(1, vec![(11, sr_primitives::Perbill::from_percent(100))]),
-=======
-		assert_eq!(assignments, vec![
-			(3, vec![(11, 2816371998), (31, 1478595298)]),
-			(1, vec![(11, 4294967296)]),
->>>>>>> 7004308c
 		]);
 		check_exposure_all();
 		check_nominator_all();
