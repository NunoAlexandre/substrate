--- conflicted
+++ resolved
@@ -67,26 +67,14 @@
 // Ensure we're `no_std` when compiling for Wasm.
 #![cfg_attr(not(feature = "std"), no_std)]
 
-<<<<<<< HEAD
 use substrate_primitives::{
 	//crypto::{CryptoType, KeyTypeId},
 	offchain::{self, OpaqueNetworkState, StorageKind},
 };
-use parity_codec::{Encode, Decode};
+use codec::{Encode, Decode};
 use session::SessionIndex;
 use sr_primitives::{
 	Perbill, ApplyError, traits::{Extrinsic as ExtrinsicT},
-=======
-use primitives::{
-	crypto::TypedKey, offchain::CryptoKey,
-	offchain::OpaqueNetworkState,
-	offchain::StorageKind,
-	sr25519, ed25519,
-};
-use codec::{Encode, Decode};
-use sr_primitives::{
-	ApplyError, traits::{Member, IsMember, Extrinsic as ExtrinsicT},
->>>>>>> e560b2ad
 	transaction_validity::{TransactionValidity, TransactionLongevity, ValidTransaction},
 	offence::{Offence, TimeSlot, Kind},
 };
@@ -244,59 +232,10 @@
 
 		// Runs after every block.
 		fn offchain_worker(now: T::BlockNumber) {
-<<<<<<< HEAD
 			Self::offchain(now);
 		}
 	}
 }
-=======
-			fn gossip_at<T: Trait>(block_number: T::BlockNumber) -> Result<(), OffchainErr> {
-				// we run only when a local authority key is configured
-				if let Ok(key) = sr_io::pubkey(CryptoKey::AuthorityKey) {
-					let authority_id = <T as Trait>::AuthorityId::decode(&mut &key[..])
-						.map_err(|_| OffchainErr::DecodeAuthorityId)?;
-					let network_state =
-						sr_io::network_state().map_err(|_| OffchainErr::NetworkState)?;
-					let heartbeat_data = Heartbeat {
-						block_number,
-						network_state,
-						session_index: <session::Module<T>>::current_index(),
-						authority_id,
-					};
-
-					let signature = sr_io::sign(CryptoKey::AuthorityKey, &heartbeat_data.encode())
-						.map_err(|_| OffchainErr::FailedSigning)?;
-					let call = Call::heartbeat(heartbeat_data, signature);
-					let ex = T::UncheckedExtrinsic::new_unsigned(call.into())
-						.ok_or(OffchainErr::ExtrinsicCreation)?;
-					sr_io::submit_transaction(&ex)
-						.map_err(|_| OffchainErr::SubmitTransaction)?;
-
-					// once finished we set the worker status without comparing
-					// if the existing value changed in the meantime. this is
-					// because at this point the heartbeat was definitely submitted.
-					set_worker_status::<T>(block_number, true);
-				}
-				Ok(())
-			}
-
-			fn compare_and_set_worker_status<T: Trait>(
-				gossipping_at: T::BlockNumber,
-				done: bool,
-				curr_worker_status: Option<Vec<u8>>,
-			) -> bool {
-				let enc = WorkerStatus {
-					done,
-					gossipping_at,
-				};
-				sr_io::local_storage_compare_and_set(
-					StorageKind::PERSISTENT,
-					DB_KEY,
-					curr_worker_status.as_ref().map(Vec::as_slice),
-					&enc.encode()
-				)
-			}
->>>>>>> e560b2ad
 
 impl<T: Trait> Module<T> {
 	/// Returns `true` if a heartbeat has been received for the authority at `authority_index` in
@@ -306,7 +245,6 @@
 		<ReceivedHeartbeats>::exists(&current_session, &authority_index)
 	}
 
-<<<<<<< HEAD
 	fn offchain(now: T::BlockNumber) {
 		let next_gossip = <GossipAt<T>>::get();
 		let check = Self::check_not_yet_gossipped(now, next_gossip);
@@ -324,35 +262,6 @@
 				// different from `curr_worker_status`. this indicates that
 				// another worker was running in parallel.
 				return;
-=======
-			// Checks if a heartbeat gossip already occurred at this block number.
-			// Returns a tuple of `(current worker status, bool)`, whereby the bool
-			// is true if not yet gossipped.
-			fn check_not_yet_gossipped<T: Trait>(
-				now: T::BlockNumber,
-				next_gossip: T::BlockNumber,
-			) -> Result<(Option<Vec<u8>>, bool), OffchainErr> {
-				let last_gossip = sr_io::local_storage_get(StorageKind::PERSISTENT, DB_KEY);
-				match last_gossip {
-					Some(last) => {
-						let worker_status: WorkerStatus<T::BlockNumber> = Decode::decode(&mut &last[..])
-							.map_err(|_| OffchainErr::DecodeWorkerStatus)?;
-
-						let was_aborted = !worker_status.done && worker_status.gossipping_at < now;
-
-						// another off-chain worker is currently in the process of submitting
-						let already_submitting =
-							!worker_status.done && worker_status.gossipping_at == now;
-
-						let not_yet_gossipped =
-							worker_status.done && worker_status.gossipping_at < next_gossip;
-
-						let ret = (was_aborted && !already_submitting) || not_yet_gossipped;
-						Ok((Some(last), ret))
-					},
-					None => Ok((None, true)),
-				}
->>>>>>> e560b2ad
 			}
 
 			match Self::do_gossip_at(now) {
@@ -407,7 +316,7 @@
 			let signature = sr_io::sign(key, &heartbeat_data.encode())
 				.map_err(|_| OffchainErr::FailedSigning)?;
 			let signature = AuthoritySignature::decode(&mut &*signature)
-					.ok_or(OffchainErr::ExtrinsicCreation)?;
+					.map_err(|_| OffchainErr::ExtrinsicCreation)?;
 			let call = Call::heartbeat(heartbeat_data, signature);
 			let ex = T::UncheckedExtrinsic::new_unsigned(call.into())
 				.ok_or(OffchainErr::ExtrinsicCreation)?;
@@ -462,7 +371,7 @@
 		match last_gossip {
 			Some(last) => {
 				let worker_status: WorkerStatus<T::BlockNumber> = Decode::decode(&mut &last[..])
-					.ok_or(OffchainErr::DecodeWorkerStatus)?;
+					.map_err(|_| OffchainErr::DecodeWorkerStatus)?;
 
 				let was_aborted = !worker_status.done && worker_status.gossipping_at < now;
 
